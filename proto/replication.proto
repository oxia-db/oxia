// Copyright 2023 StreamNative, Inc.
//
// Licensed under the Apache License, Version 2.0 (the "License");
// you may not use this file except in compliance with the License.
// You may obtain a copy of the License at
//
//     http://www.apache.org/licenses/LICENSE-2.0
//
// Unless required by applicable law or agreed to in writing, software
// distributed under the License is distributed on an "AS IS" BASIS,
// WITHOUT WARRANTIES OR CONDITIONS OF ANY KIND, either express or implied.
// See the License for the specific language governing permissions and
// limitations under the License.

syntax = "proto3";

package replication;

import "client.proto";

option go_package = "github.com/streamnative/oxia/proto";

// coordinator -> node
service OxiaCoordination {
  rpc PushShardAssignments(stream io.streamnative.oxia.proto.ShardAssignments)
      returns (CoordinationShardAssignmentsResponse);

  rpc NewTerm(NewTermRequest) returns (NewTermResponse);
  rpc BecomeLeader(BecomeLeaderRequest) returns (BecomeLeaderResponse);
  rpc AddFollower(AddFollowerRequest) returns (AddFollowerResponse);

  rpc GetStatus(GetStatusRequest) returns (GetStatusResponse);
}

// node (leader) -> node (follower)
service OxiaLogReplication {
  rpc Truncate(TruncateRequest) returns (TruncateResponse);
  rpc Replicate(stream Append) returns (stream Ack);
  rpc SendSnapshot(stream SnapshotChunk) returns (SnapshotResponse);
}

message CoordinationShardAssignmentsResponse {}

message EntryId {
  int64 term = 1;
  int64 offset = 2;
}

message LogEntry {
  int64 term = 1;
  int64 offset = 2;
  bytes value = 3;
  fixed64 timestamp = 4;
}

message SnapshotChunk {
  int64 term = 1;
  string name = 2;
  bytes content = 3;
  int32 chunk_index = 4;
  int32 chunk_count = 5;
}

message NewTermRequest {
  uint32 shard_id = 1;
  int64 term = 2;
}

<<<<<<< HEAD
message NewTermResponse {
  EntryId head_entry_id = 1;
=======
message FenceResponse {
  EntryId head_entry_id = 2;
>>>>>>> a27ef137
}

message BecomeLeaderRequest {
  uint32 shard_id = 1;

  int64 term = 2;
  uint32 replication_factor = 3;
  map<string, EntryId> follower_maps = 4;
}

message AddFollowerRequest {
  uint32 shard_id = 1;

  int64 term = 2;
  string follower_name = 3;
  EntryId follower_head_entry_id = 4;
}

message BecomeLeaderResponse {}

message AddFollowerResponse {}

message TruncateRequest {
  uint32 shard_id = 1;

  int64 term = 2;
  EntryId head_entry_id = 3;
}

message TruncateResponse {
  EntryId head_entry_id = 1;
}

message Append {
  int64 term = 1;
  LogEntry entry = 2;
  int64 commit_offset = 3;
}

message Ack {
  int64 offset = 1;
}

message SnapshotResponse {
  int64 ack_offset = 1;
}

//// Status RPC

message GetStatusRequest {
  uint32 shard_id = 1;
}

enum ServingStatus {
  NOT_MEMBER = 0;
  FENCED = 1;
  FOLLOWER = 2;
  LEADER = 3;
}

message GetStatusResponse {
  int64 term = 1;
  ServingStatus status = 2;

  // More info to add for leaders
  // ensemble, lag for each follower, etc...
}<|MERGE_RESOLUTION|>--- conflicted
+++ resolved
@@ -66,13 +66,8 @@
   int64 term = 2;
 }
 
-<<<<<<< HEAD
 message NewTermResponse {
   EntryId head_entry_id = 1;
-=======
-message FenceResponse {
-  EntryId head_entry_id = 2;
->>>>>>> a27ef137
 }
 
 message BecomeLeaderRequest {
