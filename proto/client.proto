--- conflicted
+++ resolved
@@ -47,7 +47,8 @@
    */
   rpc Read(ReadRequest) returns (ReadResponse);
 
-<<<<<<< HEAD
+  rpc GetNotifications(NotificationsRequest) returns (stream NotificationBatch);
+
   /*
    * Creates a new client session. Sessions are kept alive by regularly sending heartbeats via the KeepAlive rpc.
    */
@@ -62,9 +63,6 @@
    * Closes a session and removes all ephemeral values associated with it.
    */
   rpc CloseSession(CloseSessionRequest) returns (CloseSessionResponse);
-=======
-  rpc GetNotifications(NotificationsRequest) returns (stream NotificationBatch);
->>>>>>> 7ce04bff
 }
 
 /**
@@ -310,7 +308,6 @@
   KEY_NOT_FOUND = 1;
   // The existing version does not match the expected version
   UNEXPECTED_VERSION = 2;
-<<<<<<< HEAD
   // The session that the put request referred to is not alive
   SESSION_DOES_NOT_EXIST = 3;
 }
@@ -335,8 +332,6 @@
 }
 
 message CloseSessionResponse {}
-=======
-}
 
 enum NotificationType {
     KeyCreated = 0;
@@ -361,5 +356,4 @@
 message Notification {
   NotificationType type = 1;
   optional int64 version = 2;
-}
->>>>>>> 7ce04bff
+}