--- conflicted
+++ resolved
@@ -68,22 +68,14 @@
 func (m *maelstromGrpcProvider) HandleOxiaRequest(msgType MsgType, msg *Message[OxiaMessage], message pb.Message) {
 	switch msgType {
 	case MsgTypeFenceRequest:
-<<<<<<< HEAD
-		if fr, err := m.getService(oxiaControl).(proto.OxiaCoordinationServer).Fence(context.Background(), message.(*proto.FenceRequest)); err != nil {
-=======
 		if fr, err := m.getService(oxiaCoordination).(proto.OxiaCoordinationServer).Fence(context.Background(), message.(*proto.FenceRequest)); err != nil {
->>>>>>> 66b388c8
 			sendError(msg.Body.MsgId, msg.Src, err)
 		} else {
 			m.sendResponse(msg, MsgTypeFenceResponse, fr)
 		}
 
 	case MsgTypeBecomeLeaderRequest:
-<<<<<<< HEAD
-		if blr, err := m.getService(oxiaControl).(proto.OxiaCoordinationServer).BecomeLeader(context.Background(), message.(*proto.BecomeLeaderRequest)); err != nil {
-=======
 		if blr, err := m.getService(oxiaCoordination).(proto.OxiaCoordinationServer).BecomeLeader(context.Background(), message.(*proto.BecomeLeaderRequest)); err != nil {
->>>>>>> 66b388c8
 			sendError(msg.Body.MsgId, msg.Src, err)
 		} else {
 			m.sendResponse(msg, MsgTypeBecomeLeaderResponse, blr)
@@ -97,11 +89,7 @@
 		}
 
 	case MsgTypeGetStatusRequest:
-<<<<<<< HEAD
-		if gsr, err := m.getService(oxiaControl).(proto.OxiaCoordinationServer).GetStatus(context.Background(), message.(*proto.GetStatusRequest)); err != nil {
-=======
 		if gsr, err := m.getService(oxiaCoordination).(proto.OxiaCoordinationServer).GetStatus(context.Background(), message.(*proto.GetStatusRequest)); err != nil {
->>>>>>> 66b388c8
 			sendError(msg.Body.MsgId, msg.Src, err)
 		} else {
 			m.sendResponse(msg, MsgTypeGetStatusResponse, gsr)
