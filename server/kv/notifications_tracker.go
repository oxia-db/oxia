--- conflicted
+++ resolved
@@ -58,17 +58,10 @@
 	}
 }
 
-<<<<<<< HEAD
 func (n *notifications) Modified(key string, versionId, modificationsCount int64) {
-	nType := proto.NotificationType_KeyCreated
+	nType := proto.NotificationType_KEY_CREATED
 	if modificationsCount > 0 {
-		nType = proto.NotificationType_KeyModified
-=======
-func (n *notifications) Modified(key string, version int64) {
-	nType := proto.NotificationType_KEY_CREATED
-	if version > 0 {
 		nType = proto.NotificationType_KEY_MODIFIED
->>>>>>> a27ef137
 	}
 	n.batch.Notifications[key] = &proto.Notification{
 		Type:      nType,
