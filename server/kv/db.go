package kv

import (
	"context"
	"fmt"
	"github.com/pkg/errors"
	"github.com/rs/zerolog"
	"github.com/rs/zerolog/log"
	"go.uber.org/multierr"
	"io"
	"oxia/common"
	"oxia/proto"
	"oxia/server/wal"
	"time"

	pb "google.golang.org/protobuf/proto"
)

var ErrorBadVersion = errors.New("oxia: bad version")

const (
	commitIndexKey = common.InternalKeyPrefix + "commitIndex"
	epochKey       = common.InternalKeyPrefix + "epoch"
)

type PutCustomizer interface {
	CheckApplicability(WriteBatch, *proto.PutRequest) (proto.Status, error)
	AdditionalData(*proto.PutRequest) *proto.PutRequest
}

type DB interface {
	io.Closer

<<<<<<< HEAD
	ProcessWrite(b *proto.WriteRequest, commitIndex int64, putCustomizer PutCustomizer) (*proto.WriteResponse, error)
=======
	ProcessWrite(b *proto.WriteRequest, commitIndex int64, timestamp uint64) (*proto.WriteResponse, error)
>>>>>>> 7ce04bff
	ProcessRead(b *proto.ReadRequest) (*proto.ReadResponse, error)
	ReadCommitIndex() (int64, error)

	ReadNextNotifications(ctx context.Context, startOffset int64) ([]*proto.NotificationBatch, error)

	UpdateEpoch(newEpoch int64) error
	ReadEpoch() (epoch int64, err error)

	Snapshot() (Snapshot, error)
}

func NewDB(shardId uint32, factory KVFactory) (DB, error) {
	kv, err := factory.NewKV(shardId)
	if err != nil {
		return nil, err
	}

	db := &db{
		kv:      kv,
		shardId: shardId,
		log: log.Logger.With().
			Str("component", "db").
			Uint32("shard", shardId).
			Logger(),
	}

	commitIndex, err := db.ReadCommitIndex()
	if err != nil {
		return nil, err
	}

	db.notificationsTracker = newNotificationsTracker(commitIndex, kv)
	return db, nil
}

type db struct {
	kv                   KV
	shardId              uint32
	notificationsTracker *notificationsTracker
	log                  zerolog.Logger
}

func (d *db) Snapshot() (Snapshot, error) {
	return d.kv.Snapshot()
}

func (d *db) Close() error {
	return multierr.Combine(
		d.notificationsTracker.Close(),
		d.kv.Close(),
	)
}

<<<<<<< HEAD
func (d *db) ProcessWrite(b *proto.WriteRequest, commitIndex int64, putCustomizer PutCustomizer) (*proto.WriteResponse, error) {
=======
func now() uint64 {
	return uint64(time.Now().UnixMilli())
}

func (d *db) ProcessWrite(b *proto.WriteRequest, commitIndex int64, timestamp uint64) (*proto.WriteResponse, error) {
>>>>>>> 7ce04bff
	res := &proto.WriteResponse{}

	batch := d.kv.NewWriteBatch()
	notifications := newNotifications(d.shardId, commitIndex, timestamp)

	for _, putReq := range b.Puts {
<<<<<<< HEAD
		if pr, err := applyPut(batch, putReq, putCustomizer); err != nil {
=======
		if pr, err := d.applyPut(batch, notifications, putReq, timestamp); err != nil {
>>>>>>> 7ce04bff
			return nil, err
		} else {
			res.Puts = append(res.Puts, pr)
		}
	}

	for _, delReq := range b.Deletes {
		if dr, err := d.applyDelete(batch, notifications, delReq); err != nil {
			return nil, err
		} else {
			res.Deletes = append(res.Deletes, dr)
		}
	}

	for _, delRangeReq := range b.DeleteRanges {
		if dr, err := d.applyDeleteRange(batch, notifications, delRangeReq); err != nil {
			return nil, err
		} else {
			res.DeleteRanges = append(res.DeleteRanges, dr)
		}
	}
	if err := d.addCommitIndex(commitIndex, batch, timestamp); err != nil {
		return nil, err
	}

	// Add the notifications to the batch as well
	if err := d.addNotifications(batch, notifications); err != nil {
		return nil, err
	}

	if err := batch.Commit(); err != nil {
		return nil, err
	}

	d.notificationsTracker.UpdatedCommitIndex(commitIndex)

	if err := batch.Close(); err != nil {
		return nil, err
	}

	return res, nil
}

func (d *db) addNotifications(batch WriteBatch, notifications *notifications) error {
	value, err := pb.Marshal(&notifications.batch)
	if err != nil {
		return err
	}

	if err = batch.Put(notificationKey(notifications.batch.Offset), value); err != nil {
		return err
	}

	return nil
}

func (d *db) addCommitIndex(commitIndex int64, batch WriteBatch, timestamp uint64) error {
	commitIndexPayload := []byte(fmt.Sprintf("%d", commitIndex))
	_, err := d.applyPut(batch, nil, &proto.PutRequest{
		Key:             commitIndexKey,
		Payload:         commitIndexPayload,
		ExpectedVersion: nil,
<<<<<<< HEAD
	}, nil)
=======
	}, timestamp)
>>>>>>> 7ce04bff
	return err
}

func (d *db) ProcessRead(b *proto.ReadRequest) (*proto.ReadResponse, error) {
	res := &proto.ReadResponse{}

	for _, getReq := range b.Gets {
		if gr, err := applyGet(d.kv, getReq); err != nil {
			return nil, err
		} else {
			res.Gets = append(res.Gets, gr)
		}
	}

	for _, listReq := range b.Lists {
		if gr, err := applyList(d.kv, listReq); err != nil {
			return nil, err
		} else {
			res.Lists = append(res.Lists, gr)
		}
	}

	return res, nil
}

func (d *db) ReadCommitIndex() (int64, error) {
	kv := d.kv

	getReq := &proto.GetRequest{
		Key:            commitIndexKey,
		IncludePayload: true,
	}
	gr, err := applyGet(kv, getReq)
	if err != nil {
		return wal.InvalidOffset, err
	}
	if gr.Status == proto.Status_KEY_NOT_FOUND {
		return wal.InvalidOffset, nil
	}

	var commitIndex int64
	if _, err = fmt.Sscanf(string(gr.Payload), "%d", &commitIndex); err != nil {
		return wal.InvalidOffset, err
	}
	return commitIndex, nil
}

func (d *db) UpdateEpoch(newEpoch int64) error {
	batch := d.kv.NewWriteBatch()

	if _, err := d.applyPut(batch, nil, &proto.PutRequest{
		Key:     epochKey,
		Payload: []byte(fmt.Sprintf("%d", newEpoch)),
<<<<<<< HEAD
	}, nil); err != nil {
=======
	}, now()); err != nil {
>>>>>>> 7ce04bff
		return err
	}

	if err := batch.Commit(); err != nil {
		return err
	}

	if err := batch.Close(); err != nil {
		return err
	}

	// Since the epoch change is not stored in the WAL, we must force
	// the database to flush, in order to ensure the epoch change is durable
	return d.kv.Flush()
}

func (d *db) ReadEpoch() (epoch int64, err error) {
	getReq := &proto.GetRequest{
		Key:            epochKey,
		IncludePayload: true,
	}
	gr, err := applyGet(d.kv, getReq)
	if err != nil {
		return wal.InvalidEpoch, err
	}
	if gr.Status == proto.Status_KEY_NOT_FOUND {
		return wal.InvalidEpoch, nil
	}

	if _, err = fmt.Sscanf(string(gr.Payload), "%d", &epoch); err != nil {
		return wal.InvalidEpoch, err
	}
	return epoch, nil
}

<<<<<<< HEAD
func applyPut(batch WriteBatch, putReq *proto.PutRequest, putCustomizer PutCustomizer) (*proto.PutResponse, error) {
=======
func (d *db) applyPut(batch WriteBatch, notifications *notifications, putReq *proto.PutRequest, timestamp uint64) (*proto.PutResponse, error) {
>>>>>>> 7ce04bff
	se, err := checkExpectedVersion(batch, putReq.Key, putReq.ExpectedVersion)
	if errors.Is(err, ErrorBadVersion) {
		return &proto.PutResponse{
			Status: proto.Status_UNEXPECTED_VERSION,
		}, nil
	} else if err != nil {
		return nil, errors.Wrap(err, "oxia db: failed to apply batch")
<<<<<<< HEAD
	}
	if putCustomizer != nil {
		status, err := putCustomizer.CheckApplicability(batch, putReq)
=======
	} else {
		// No version conflict
		if se == nil {
			se = &proto.StorageEntry{
				Version:               0,
				Payload:               putReq.Payload,
				CreationTimestamp:     timestamp,
				ModificationTimestamp: timestamp,
			}
		} else {
			se.Version += 1
			se.Payload = putReq.Payload
			se.ModificationTimestamp = timestamp
		}

		ser, err := pb.Marshal(se)
>>>>>>> 7ce04bff
		if err != nil {
			return nil, err
		}
		if status != proto.Status_OK {
			return &proto.PutResponse{
				Status: status,
			}, nil
		}
		additionalData := putCustomizer.AdditionalData(putReq)
		if additionalData != nil {
			_, err = applyPut(batch, additionalData, nil)
			if err != nil {
				return nil, err
			}

		}
	}
	now := uint64(time.Now().UnixMilli())

<<<<<<< HEAD
	// No version conflict
	if se == nil {
		se = &proto.StorageEntry{
			Version:               0,
			Payload:               putReq.Payload,
			CreationTimestamp:     now,
			ModificationTimestamp: now,
		}
	} else {
		se.Version += 1
		se.Payload = putReq.Payload
		se.ModificationTimestamp = now
=======
		if notifications != nil {
			notifications.Modified(putReq.Key, se.Version)
		}

		stat := &proto.Stat{
			Version:           se.Version,
			CreatedTimestamp:  se.CreationTimestamp,
			ModifiedTimestamp: se.ModificationTimestamp,
		}

		d.log.Debug().
			Str("key", putReq.Key).
			Interface("stat", stat).
			Msg("Applied put operation")

		return &proto.PutResponse{Stat: stat}, nil
>>>>>>> 7ce04bff
	}

	ser, err := pb.Marshal(se)
	if err != nil {
		return nil, err
	}

	if err = batch.Put(putReq.Key, ser); err != nil {
		return nil, err
	}

	return &proto.PutResponse{
		Stat: &proto.Stat{
			Version:           se.Version,
			CreatedTimestamp:  se.CreationTimestamp,
			ModifiedTimestamp: se.ModificationTimestamp,
		},
	}, nil

}

func (d *db) applyDelete(batch WriteBatch, notifications *notifications, delReq *proto.DeleteRequest) (*proto.DeleteResponse, error) {
	se, err := checkExpectedVersion(batch, delReq.Key, delReq.ExpectedVersion)

	if errors.Is(err, ErrorBadVersion) {
		return &proto.DeleteResponse{Status: proto.Status_UNEXPECTED_VERSION}, nil
	} else if err != nil {
		return nil, errors.Wrap(err, "oxia db: failed to apply batch")
	} else if se == nil {
		return &proto.DeleteResponse{Status: proto.Status_KEY_NOT_FOUND}, nil
	} else {
		if err = batch.Delete(delReq.Key); err != nil {
			return &proto.DeleteResponse{}, err
		}

		if notifications != nil {
			notifications.Deleted(delReq.Key)
		}

		d.log.Debug().
			Str("key", delReq.Key).
			Msg("Applied delete operation")
		return &proto.DeleteResponse{Status: proto.Status_OK}, nil
	}
}

func (d *db) applyDeleteRange(batch WriteBatch, notifications *notifications, delReq *proto.DeleteRangeRequest) (*proto.DeleteRangeResponse, error) {
	if notifications != nil {
		it := batch.KeyRangeScan(delReq.StartInclusive, delReq.EndExclusive)
		for it.Next() {
			notifications.Deleted(it.Key())
		}

		it.Close()
	}

	if err := batch.DeleteRange(delReq.StartInclusive, delReq.EndExclusive); err != nil {
		return nil, errors.Wrap(err, "oxia db: failed to delete range")
	}

	d.log.Debug().
		Str("key-start", delReq.StartInclusive).
		Str("key-end", delReq.EndExclusive).
		Msg("Applied delete range operation")
	return &proto.DeleteRangeResponse{Status: proto.Status_OK}, nil
}

func applyGet(kv KV, getReq *proto.GetRequest) (*proto.GetResponse, error) {
	payload, closer, err := kv.Get(getReq.Key)
	if errors.Is(err, ErrorKeyNotFound) {
		return &proto.GetResponse{Status: proto.Status_KEY_NOT_FOUND}, nil
	} else if err != nil {
		return nil, errors.Wrap(err, "oxia db: failed to apply batch")
	}

	se, err := deserialize(payload, closer)
	if err != nil {
		return nil, err
	}

	resPayload := se.Payload
	if !getReq.IncludePayload {
		resPayload = nil
	}

	return &proto.GetResponse{
		Payload: resPayload,
		Stat: &proto.Stat{
			Version:           se.Version,
			CreatedTimestamp:  se.CreationTimestamp,
			ModifiedTimestamp: se.ModificationTimestamp,
		},
	}, nil
}

func applyList(kv KV, listReq *proto.ListRequest) (*proto.ListResponse, error) {
	it := kv.KeyRangeScan(listReq.StartInclusive, listReq.EndExclusive)

	res := &proto.ListResponse{}

	for ; it.Valid(); it.Next() {
		res.Keys = append(res.Keys, it.Key())
	}

	if err := it.Close(); err != nil {
		return nil, err
	}

	return res, nil
}

func checkExpectedVersion(batch WriteBatch, key string, expectedVersion *int64) (*proto.StorageEntry, error) {
	payload, closer, err := batch.Get(key)
	if err != nil {
		if errors.Is(err, ErrorKeyNotFound) {
			if expectedVersion == nil || *expectedVersion == -1 {
				// OK, we were checking that the key was not there, and it's indeed not there
				return nil, nil
			} else {
				return nil, ErrorBadVersion
			}
		}
		return nil, err
	}

	se, err := deserialize(payload, closer)
	if err != nil {
		return nil, err
	}

	if expectedVersion != nil && se.Version != *expectedVersion {
		return nil, ErrorBadVersion
	}

	return se, nil
}

func deserialize(payload []byte, closer io.Closer) (*proto.StorageEntry, error) {
	se := &proto.StorageEntry{}
	if err := pb.Unmarshal(payload, se); err != nil {
		return nil, errors.Wrap(err, "failed to deserialize storage entry")
	}

	if err := closer.Close(); err != nil {
		return nil, err
	}
	return se, nil
}

func (d *db) ReadNextNotifications(ctx context.Context, startOffset int64) ([]*proto.NotificationBatch, error) {
	return d.notificationsTracker.ReadNextNotifications(ctx, startOffset)
}<|MERGE_RESOLUTION|>--- conflicted
+++ resolved
@@ -31,11 +31,7 @@
 type DB interface {
 	io.Closer
 
-<<<<<<< HEAD
-	ProcessWrite(b *proto.WriteRequest, commitIndex int64, putCustomizer PutCustomizer) (*proto.WriteResponse, error)
-=======
-	ProcessWrite(b *proto.WriteRequest, commitIndex int64, timestamp uint64) (*proto.WriteResponse, error)
->>>>>>> 7ce04bff
+	ProcessWrite(b *proto.WriteRequest, commitIndex int64, timestamp uint64, putCustomizer PutCustomizer) (*proto.WriteResponse, error)
 	ProcessRead(b *proto.ReadRequest) (*proto.ReadResponse, error)
 	ReadCommitIndex() (int64, error)
 
@@ -89,26 +85,18 @@
 	)
 }
 
-<<<<<<< HEAD
-func (d *db) ProcessWrite(b *proto.WriteRequest, commitIndex int64, putCustomizer PutCustomizer) (*proto.WriteResponse, error) {
-=======
 func now() uint64 {
 	return uint64(time.Now().UnixMilli())
 }
 
-func (d *db) ProcessWrite(b *proto.WriteRequest, commitIndex int64, timestamp uint64) (*proto.WriteResponse, error) {
->>>>>>> 7ce04bff
+func (d *db) ProcessWrite(b *proto.WriteRequest, commitIndex int64, timestamp uint64, putCustomizer PutCustomizer) (*proto.WriteResponse, error) {
 	res := &proto.WriteResponse{}
 
 	batch := d.kv.NewWriteBatch()
 	notifications := newNotifications(d.shardId, commitIndex, timestamp)
 
 	for _, putReq := range b.Puts {
-<<<<<<< HEAD
-		if pr, err := applyPut(batch, putReq, putCustomizer); err != nil {
-=======
-		if pr, err := d.applyPut(batch, notifications, putReq, timestamp); err != nil {
->>>>>>> 7ce04bff
+		if pr, err := d.applyPut(batch, notifications, putReq, timestamp, putCustomizer); err != nil {
 			return nil, err
 		} else {
 			res.Puts = append(res.Puts, pr)
@@ -171,11 +159,7 @@
 		Key:             commitIndexKey,
 		Payload:         commitIndexPayload,
 		ExpectedVersion: nil,
-<<<<<<< HEAD
-	}, nil)
-=======
-	}, timestamp)
->>>>>>> 7ce04bff
+	}, timestamp, nil)
 	return err
 }
 
@@ -229,11 +213,7 @@
 	if _, err := d.applyPut(batch, nil, &proto.PutRequest{
 		Key:     epochKey,
 		Payload: []byte(fmt.Sprintf("%d", newEpoch)),
-<<<<<<< HEAD
-	}, nil); err != nil {
-=======
-	}, now()); err != nil {
->>>>>>> 7ce04bff
+	}, now(), nil); err != nil {
 		return err
 	}
 
@@ -269,11 +249,7 @@
 	return epoch, nil
 }
 
-<<<<<<< HEAD
-func applyPut(batch WriteBatch, putReq *proto.PutRequest, putCustomizer PutCustomizer) (*proto.PutResponse, error) {
-=======
-func (d *db) applyPut(batch WriteBatch, notifications *notifications, putReq *proto.PutRequest, timestamp uint64) (*proto.PutResponse, error) {
->>>>>>> 7ce04bff
+func (d *db) applyPut(batch WriteBatch, notifications *notifications, putReq *proto.PutRequest, timestamp uint64, putCustomizer PutCustomizer) (*proto.PutResponse, error) {
 	se, err := checkExpectedVersion(batch, putReq.Key, putReq.ExpectedVersion)
 	if errors.Is(err, ErrorBadVersion) {
 		return &proto.PutResponse{
@@ -281,12 +257,26 @@
 		}, nil
 	} else if err != nil {
 		return nil, errors.Wrap(err, "oxia db: failed to apply batch")
-<<<<<<< HEAD
-	}
-	if putCustomizer != nil {
-		status, err := putCustomizer.CheckApplicability(batch, putReq)
-=======
 	} else {
+		if putCustomizer != nil {
+			status, err := putCustomizer.CheckApplicability(batch, putReq)
+			if err != nil {
+				return nil, err
+			}
+			if status != proto.Status_OK {
+				return &proto.PutResponse{
+					Status: status,
+				}, nil
+			}
+			additionalData := putCustomizer.AdditionalData(putReq)
+			if additionalData != nil {
+				_, err = d.applyPut(batch, nil, additionalData, timestamp, nil)
+				if err != nil {
+					return nil, err
+				}
+
+			}
+		}
 		// No version conflict
 		if se == nil {
 			se = &proto.StorageEntry{
@@ -302,40 +292,14 @@
 		}
 
 		ser, err := pb.Marshal(se)
->>>>>>> 7ce04bff
 		if err != nil {
 			return nil, err
 		}
-		if status != proto.Status_OK {
-			return &proto.PutResponse{
-				Status: status,
-			}, nil
-		}
-		additionalData := putCustomizer.AdditionalData(putReq)
-		if additionalData != nil {
-			_, err = applyPut(batch, additionalData, nil)
-			if err != nil {
-				return nil, err
-			}
-
-		}
-	}
-	now := uint64(time.Now().UnixMilli())
-
-<<<<<<< HEAD
-	// No version conflict
-	if se == nil {
-		se = &proto.StorageEntry{
-			Version:               0,
-			Payload:               putReq.Payload,
-			CreationTimestamp:     now,
-			ModificationTimestamp: now,
-		}
-	} else {
-		se.Version += 1
-		se.Payload = putReq.Payload
-		se.ModificationTimestamp = now
-=======
+
+		if err = batch.Put(putReq.Key, ser); err != nil {
+			return nil, err
+		}
+
 		if notifications != nil {
 			notifications.Modified(putReq.Key, se.Version)
 		}
@@ -352,26 +316,7 @@
 			Msg("Applied put operation")
 
 		return &proto.PutResponse{Stat: stat}, nil
->>>>>>> 7ce04bff
-	}
-
-	ser, err := pb.Marshal(se)
-	if err != nil {
-		return nil, err
-	}
-
-	if err = batch.Put(putReq.Key, ser); err != nil {
-		return nil, err
-	}
-
-	return &proto.PutResponse{
-		Stat: &proto.Stat{
-			Version:           se.Version,
-			CreatedTimestamp:  se.CreationTimestamp,
-			ModifiedTimestamp: se.ModificationTimestamp,
-		},
-	}, nil
-
+	}
 }
 
 func (d *db) applyDelete(batch WriteBatch, notifications *notifications, delReq *proto.DeleteRequest) (*proto.DeleteResponse, error) {
