// Copyright 2023 StreamNative, Inc.
//
// Licensed under the Apache License, Version 2.0 (the "License");
// you may not use this file except in compliance with the License.
// You may obtain a copy of the License at
//
//     http://www.apache.org/licenses/LICENSE-2.0
//
// Unless required by applicable law or agreed to in writing, software
// distributed under the License is distributed on an "AS IS" BASIS,
// WITHOUT WARRANTIES OR CONDITIONS OF ANY KIND, either express or implied.
// See the License for the specific language governing permissions and
// limitations under the License.

package kv

import (
	"context"
	"github.com/stretchr/testify/assert"
	"oxia/common"
	"oxia/proto"
	"testing"
	"time"
)

func init() {
	common.ConfigureLogger()
}

func TestDB_Notifications(t *testing.T) {
	factory, err := NewPebbleKVFactory(testKVOptions)
	assert.NoError(t, err)
	db, err := NewDB(1, factory, 1*time.Hour, common.SystemClock)
	assert.NoError(t, err)

	t0 := now()
	_, _ = db.ProcessWrite(&proto.WriteRequest{
		Puts: []*proto.PutRequest{{
			Key:     "a",
			Payload: []byte("0"),
		}},
	}, 0, t0, NoOpCallback)

	notifications, err := db.ReadNextNotifications(context.Background(), 0)
	assert.NoError(t, err)
	assert.Equal(t, 1, len(notifications))

	nb := notifications[0]
	assert.Equal(t, t0, nb.Timestamp)
	assert.EqualValues(t, 0, nb.Offset)
	assert.EqualValues(t, 1, nb.ShardId)
	assert.Equal(t, 1, len(nb.Notifications))
	n, found := nb.Notifications["a"]
	assert.True(t, found)
<<<<<<< HEAD
	assert.Equal(t, proto.NotificationType_KeyCreated, n.Type)
	assert.EqualValues(t, 0, *n.VersionId)
=======
	assert.Equal(t, proto.NotificationType_KEY_CREATED, n.Type)
	assert.EqualValues(t, 0, *n.Version)
>>>>>>> a27ef137

	t1 := now()
	_, _ = db.ProcessWrite(&proto.WriteRequest{
		Puts: []*proto.PutRequest{{
			Key:     "a",
			Payload: []byte("1"),
		}},
	}, 1, t1, NoOpCallback)

	t2 := now()
	_, _ = db.ProcessWrite(&proto.WriteRequest{
		Puts: []*proto.PutRequest{{
			Key:     "b",
			Payload: []byte("0"),
		}},
	}, 2, t2, NoOpCallback)

	notifications, err = db.ReadNextNotifications(context.Background(), 1)
	assert.NoError(t, err)
	assert.Equal(t, 2, len(notifications))

	nb = notifications[0]
	assert.Equal(t, t1, nb.Timestamp)
	assert.EqualValues(t, 1, nb.Offset)
	assert.EqualValues(t, 1, nb.ShardId)
	assert.Equal(t, 1, len(nb.Notifications))
	n, found = nb.Notifications["a"]
	assert.True(t, found)
<<<<<<< HEAD
	assert.Equal(t, proto.NotificationType_KeyModified, n.Type)
	assert.EqualValues(t, 1, *n.VersionId)
=======
	assert.Equal(t, proto.NotificationType_KEY_MODIFIED, n.Type)
	assert.EqualValues(t, 1, *n.Version)
>>>>>>> a27ef137

	nb = notifications[1]
	assert.Equal(t, t2, nb.Timestamp)
	assert.EqualValues(t, 2, nb.Offset)
	assert.EqualValues(t, 1, nb.ShardId)
	assert.Equal(t, 1, len(nb.Notifications))
	n, found = nb.Notifications["b"]
	assert.True(t, found)
<<<<<<< HEAD
	assert.Equal(t, proto.NotificationType_KeyCreated, n.Type)
	assert.EqualValues(t, 2, *n.VersionId)
=======
	assert.Equal(t, proto.NotificationType_KEY_CREATED, n.Type)
	assert.EqualValues(t, 0, *n.Version)
>>>>>>> a27ef137

	/// Write one batch
	t3 := now()
	_, _ = db.ProcessWrite(&proto.WriteRequest{
		Puts: []*proto.PutRequest{{
			Key:     "c",
			Payload: []byte("0"),
		}, {
			Key:     "d",
			Payload: []byte("0"),
		}},
		Deletes: []*proto.DeleteRequest{{
			Key: "a",
		}},
	}, 3, t3, NoOpCallback)

	notifications, err = db.ReadNextNotifications(context.Background(), 3)
	assert.NoError(t, err)
	assert.Equal(t, 1, len(notifications))

	nb = notifications[0]
	assert.Equal(t, t3, nb.Timestamp)
	assert.EqualValues(t, 3, nb.Offset)
	assert.EqualValues(t, 1, nb.ShardId)
	assert.Equal(t, 3, len(nb.Notifications))
	n, found = nb.Notifications["c"]
	assert.True(t, found)
<<<<<<< HEAD
	assert.Equal(t, proto.NotificationType_KeyCreated, n.Type)
	assert.EqualValues(t, 3, *n.VersionId)
	n, found = nb.Notifications["d"]
	assert.True(t, found)
	assert.Equal(t, proto.NotificationType_KeyCreated, n.Type)
	assert.EqualValues(t, 3, *n.VersionId)
	n, found = nb.Notifications["a"]
	assert.True(t, found)
	assert.Equal(t, proto.NotificationType_KeyDeleted, n.Type)
	assert.Nil(t, n.VersionId)
=======
	assert.Equal(t, proto.NotificationType_KEY_CREATED, n.Type)
	assert.EqualValues(t, 0, *n.Version)
	n, found = nb.Notifications["d"]
	assert.True(t, found)
	assert.Equal(t, proto.NotificationType_KEY_CREATED, n.Type)
	assert.EqualValues(t, 0, *n.Version)
	n, found = nb.Notifications["a"]
	assert.True(t, found)
	assert.Equal(t, proto.NotificationType_KEY_DELETED, n.Type)
	assert.Nil(t, n.Version)
>>>>>>> a27ef137

	// When there are multiple keys in one batch, only 1 notification
	// is going to get triggered
	t4 := now()
	_, _ = db.ProcessWrite(&proto.WriteRequest{
		Puts: []*proto.PutRequest{{
			Key:     "x1",
			Payload: []byte("0"),
		}, {
			Key:     "x1",
			Payload: []byte("1"),
		}},
	}, 4, t4, NoOpCallback)

	notifications, err = db.ReadNextNotifications(context.Background(), 4)
	assert.NoError(t, err)
	assert.Equal(t, 1, len(notifications))

	nb = notifications[0]
	assert.Equal(t, t4, nb.Timestamp)
	assert.EqualValues(t, 4, nb.Offset)
	assert.EqualValues(t, 1, nb.ShardId)
	assert.Equal(t, 1, len(nb.Notifications))
	n, found = nb.Notifications["x1"]
	assert.True(t, found)
<<<<<<< HEAD
	assert.Equal(t, proto.NotificationType_KeyModified, n.Type)
	assert.EqualValues(t, 4, *n.VersionId)
=======
	assert.Equal(t, proto.NotificationType_KEY_MODIFIED, n.Type)
	assert.EqualValues(t, 1, *n.Version)
>>>>>>> a27ef137

	assert.NoError(t, db.Close())
	assert.NoError(t, factory.Close())
}

func TestDB_NotificationsCancelWait(t *testing.T) {
	factory, err := NewPebbleKVFactory(testKVOptions)
	assert.NoError(t, err)
	db, err := NewDB(1, factory, 1*time.Hour, common.SystemClock)
	assert.NoError(t, err)

	t0 := now()
	_, _ = db.ProcessWrite(&proto.WriteRequest{
		Puts: []*proto.PutRequest{{
			Key:     "a",
			Payload: []byte("0"),
		}},
	}, 0, t0, NoOpCallback)

	ctx, cancel := context.WithCancel(context.Background())

	doneCh := make(chan error)

	go func() {
		notifications, err := db.ReadNextNotifications(ctx, 5)
		assert.ErrorIs(t, err, context.Canceled)
		assert.Nil(t, notifications)
		close(doneCh)
	}()

	// Cancel the context to trigger exit from the wait
	cancel()

	select {
	case <-doneCh:
	// Ok

	case <-time.After(1 * time.Second):
		assert.Fail(t, "Should not have timed out")
	}

	assert.NoError(t, db.Close())
	assert.NoError(t, factory.Close())
}<|MERGE_RESOLUTION|>--- conflicted
+++ resolved
@@ -52,13 +52,8 @@
 	assert.Equal(t, 1, len(nb.Notifications))
 	n, found := nb.Notifications["a"]
 	assert.True(t, found)
-<<<<<<< HEAD
-	assert.Equal(t, proto.NotificationType_KeyCreated, n.Type)
+	assert.Equal(t, proto.NotificationType_KEY_CREATED, n.Type)
 	assert.EqualValues(t, 0, *n.VersionId)
-=======
-	assert.Equal(t, proto.NotificationType_KEY_CREATED, n.Type)
-	assert.EqualValues(t, 0, *n.Version)
->>>>>>> a27ef137
 
 	t1 := now()
 	_, _ = db.ProcessWrite(&proto.WriteRequest{
@@ -87,13 +82,8 @@
 	assert.Equal(t, 1, len(nb.Notifications))
 	n, found = nb.Notifications["a"]
 	assert.True(t, found)
-<<<<<<< HEAD
-	assert.Equal(t, proto.NotificationType_KeyModified, n.Type)
+	assert.Equal(t, proto.NotificationType_KEY_MODIFIED, n.Type)
 	assert.EqualValues(t, 1, *n.VersionId)
-=======
-	assert.Equal(t, proto.NotificationType_KEY_MODIFIED, n.Type)
-	assert.EqualValues(t, 1, *n.Version)
->>>>>>> a27ef137
 
 	nb = notifications[1]
 	assert.Equal(t, t2, nb.Timestamp)
@@ -102,13 +92,8 @@
 	assert.Equal(t, 1, len(nb.Notifications))
 	n, found = nb.Notifications["b"]
 	assert.True(t, found)
-<<<<<<< HEAD
-	assert.Equal(t, proto.NotificationType_KeyCreated, n.Type)
+	assert.Equal(t, proto.NotificationType_KEY_CREATED, n.Type)
 	assert.EqualValues(t, 2, *n.VersionId)
-=======
-	assert.Equal(t, proto.NotificationType_KEY_CREATED, n.Type)
-	assert.EqualValues(t, 0, *n.Version)
->>>>>>> a27ef137
 
 	/// Write one batch
 	t3 := now()
@@ -136,29 +121,16 @@
 	assert.Equal(t, 3, len(nb.Notifications))
 	n, found = nb.Notifications["c"]
 	assert.True(t, found)
-<<<<<<< HEAD
-	assert.Equal(t, proto.NotificationType_KeyCreated, n.Type)
+	assert.Equal(t, proto.NotificationType_KEY_CREATED, n.Type)
 	assert.EqualValues(t, 3, *n.VersionId)
 	n, found = nb.Notifications["d"]
 	assert.True(t, found)
-	assert.Equal(t, proto.NotificationType_KeyCreated, n.Type)
+	assert.Equal(t, proto.NotificationType_KEY_CREATED, n.Type)
 	assert.EqualValues(t, 3, *n.VersionId)
 	n, found = nb.Notifications["a"]
 	assert.True(t, found)
-	assert.Equal(t, proto.NotificationType_KeyDeleted, n.Type)
+	assert.Equal(t, proto.NotificationType_KEY_DELETED, n.Type)
 	assert.Nil(t, n.VersionId)
-=======
-	assert.Equal(t, proto.NotificationType_KEY_CREATED, n.Type)
-	assert.EqualValues(t, 0, *n.Version)
-	n, found = nb.Notifications["d"]
-	assert.True(t, found)
-	assert.Equal(t, proto.NotificationType_KEY_CREATED, n.Type)
-	assert.EqualValues(t, 0, *n.Version)
-	n, found = nb.Notifications["a"]
-	assert.True(t, found)
-	assert.Equal(t, proto.NotificationType_KEY_DELETED, n.Type)
-	assert.Nil(t, n.Version)
->>>>>>> a27ef137
 
 	// When there are multiple keys in one batch, only 1 notification
 	// is going to get triggered
@@ -184,13 +156,8 @@
 	assert.Equal(t, 1, len(nb.Notifications))
 	n, found = nb.Notifications["x1"]
 	assert.True(t, found)
-<<<<<<< HEAD
-	assert.Equal(t, proto.NotificationType_KeyModified, n.Type)
+	assert.Equal(t, proto.NotificationType_KEY_MODIFIED, n.Type)
 	assert.EqualValues(t, 4, *n.VersionId)
-=======
-	assert.Equal(t, proto.NotificationType_KEY_MODIFIED, n.Type)
-	assert.EqualValues(t, 1, *n.Version)
->>>>>>> a27ef137
 
 	assert.NoError(t, db.Close())
 	assert.NoError(t, factory.Close())
