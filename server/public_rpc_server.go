--- conflicted
+++ resolved
@@ -16,20 +16,12 @@
 
 	shardsDirector       ShardsDirector
 	assignmentDispatcher ShardAssignmentsDispatcher
-<<<<<<< HEAD
 	sessionManager       SessionManager
-	container            *container.Container
-	log                  zerolog.Logger
-}
-
-func NewPublicRpcServer(port int, shardsDirector ShardsDirector, assignmentDispatcher ShardAssignmentsDispatcher, sessionManager SessionManager) (*PublicRpcServer, error) {
-=======
 	grpcServer           container.GrpcServer
 	log                  zerolog.Logger
 }
 
-func NewPublicRpcServer(provider container.GrpcProvider, bindAddress string, shardsDirector ShardsDirector, assignmentDispatcher ShardAssignmentsDispatcher) (*PublicRpcServer, error) {
->>>>>>> 7ce04bff
+func NewPublicRpcServer(provider container.GrpcProvider, bindAddress string, shardsDirector ShardsDirector, assignmentDispatcher ShardAssignmentsDispatcher, sessionManager SessionManager) (*PublicRpcServer, error) {
 	server := &PublicRpcServer{
 		shardsDirector:       shardsDirector,
 		assignmentDispatcher: assignmentDispatcher,
@@ -112,7 +104,29 @@
 	return rr, err
 }
 
-<<<<<<< HEAD
+func (s *PublicRpcServer) GetNotifications(req *proto.NotificationsRequest, stream proto.OxiaClient_GetNotificationsServer) error {
+	s.log.Debug().
+		Str("peer", common.GetPeer(stream.Context())).
+		Interface("req", req).
+		Msg("Get notifications")
+
+	lc, err := s.shardsDirector.GetLeader(*req.ShardId)
+	if err != nil {
+		if !errors.Is(err, ErrorNodeIsNotLeader) {
+			s.log.Warn().Err(err).
+				Msg("Failed to get the leader controller")
+		}
+		return err
+	}
+
+	if err = lc.GetNotifications(req, stream); err != nil && !errors.Is(err, context.Canceled) {
+		s.log.Warn().Err(err).
+			Msg("Failed to handle notifications request")
+	}
+
+	return err
+}
+
 func (s *PublicRpcServer) CreateSession(ctx context.Context, req *proto.CreateSessionRequest) (*proto.CreateSessionResponse, error) {
 	s.log.Debug().
 		Str("peer", common.GetPeer(ctx)).
@@ -152,29 +166,6 @@
 		return nil, err
 	}
 	return res, nil
-=======
-func (s *PublicRpcServer) GetNotifications(req *proto.NotificationsRequest, stream proto.OxiaClient_GetNotificationsServer) error {
-	s.log.Debug().
-		Str("peer", common.GetPeer(stream.Context())).
-		Interface("req", req).
-		Msg("Get notifications")
-
-	lc, err := s.shardsDirector.GetLeader(*req.ShardId)
-	if err != nil {
-		if !errors.Is(err, ErrorNodeIsNotLeader) {
-			s.log.Warn().Err(err).
-				Msg("Failed to get the leader controller")
-		}
-		return err
-	}
-
-	if err = lc.GetNotifications(req, stream); err != nil && !errors.Is(err, context.Canceled) {
-		s.log.Warn().Err(err).
-			Msg("Failed to handle notifications request")
-	}
-
-	return err
->>>>>>> 7ce04bff
 }
 
 func (s *PublicRpcServer) Close() error {
