--- conflicted
+++ resolved
@@ -303,10 +303,6 @@
 	if closed {
 		return false
 	}
-<<<<<<< HEAD
-	r.wal.RLock()
-	defer r.wal.RUnlock()
-=======
 	select {
 	case update, more := <-r.channel:
 		if !more {
@@ -318,10 +314,9 @@
 	default:
 	}
 	r.Lock()
-	r.wal.Lock()
-	defer r.wal.Unlock()
+	r.wal.RLock()
+	defer r.wal.RUnlock()
 	defer r.Unlock()
->>>>>>> d8d11317
 	return r.nextOffset <= r.wal.lastEntryId.Offset && EntryIdFromProto(r.maxIdInclusive) != EntryId{}
 }
 
