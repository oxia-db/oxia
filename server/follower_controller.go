--- conflicted
+++ resolved
@@ -435,13 +435,6 @@
 func (fc *followerController) SendSnapshot(stream proto.OxiaLogReplication_SendSnapshotServer) error {
 	fc.Lock()
 
-<<<<<<< HEAD
-=======
-	if fc.status != proto.ServingStatus_Fenced && fc.status != proto.ServingStatus_Follower {
-		return ErrorInvalidStatus
-	}
-
->>>>>>> fa6e6914
 	if fc.closeCh != nil {
 		fc.Unlock()
 		return ErrorLeaderAlreadyConnected
