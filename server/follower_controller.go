package server

import (
	"context"
	"fmt"
	"github.com/pkg/errors"
	"github.com/rs/zerolog"
	"github.com/rs/zerolog/log"
	"google.golang.org/grpc/codes"
	"google.golang.org/grpc/status"
	pb "google.golang.org/protobuf/proto"
	"io"
	"oxia/common"
	"oxia/proto"
	"oxia/server/kv"
	"oxia/server/wal"
	"sync"
)

// FollowerController handles all the operations of a given shard's follower
type FollowerController interface {
	io.Closer

	// Fence
	//
	// Node handles a fence request
	//
	// A node receives a fencing request, fences itself and responds
	// with its head index.
	//
	// When a node is fenced it cannot:
	// - accept any writes from a client.
	// - accept addEntryRequests from a leader.
	// - send any entries to followers if it was a leader.
	//
	// Any existing follow cursors are destroyed as is any state
	//regarding reconfigurations.
	Fence(req *proto.FenceRequest) (*proto.FenceResponse, error)

	// Truncate
	//
	// A node that receives a truncate request knows that it
	// has been selected as a follower. It truncates its log
	// to the indicates entry id, updates its epoch and changes
	// to a Follower.
	Truncate(req *proto.TruncateRequest) (*proto.TruncateResponse, error)

	AddEntries(stream proto.OxiaLogReplication_AddEntriesServer) error

	SendSnapshot(stream proto.OxiaLogReplication_SendSnapshotServer) error

	GetStatus(request *proto.GetStatusRequest) (*proto.GetStatusResponse, error)

	Epoch() int64
	CommitIndex() int64
	Status() proto.ServingStatus
}

type followerController struct {
	sync.Mutex

	shardId     uint32
	epoch       int64
	commitIndex int64
	headIndex   int64
	status      proto.ServingStatus
	wal         wal.Wal
	kvFactory   kv.KVFactory
	db          kv.DB

	ctx           context.Context
	cancel        context.CancelFunc
	closeStreamCh chan error
	log           zerolog.Logger
}

func NewFollowerController(shardId uint32, wf wal.WalFactory, kvFactory kv.KVFactory) (FollowerController, error) {
	fc := &followerController{
<<<<<<< HEAD
		shardId:       shardId,
		kvFactory:     kvFactory,
		status:        NotMember,
		closeStreamCh: nil,
=======
		shardId:   shardId,
		kvFactory: kvFactory,
		status:    proto.ServingStatus_NotMember,
		closeCh:   nil,
>>>>>>> 8a5d3ccb
		log: log.With().
			Str("component", "follower-controller").
			Uint32("shard", shardId).
			Logger(),
	}
	fc.ctx, fc.cancel = context.WithCancel(context.Background())

	if wal, err := wf.NewWal(shardId); err != nil {
		return nil, err
	} else {
		fc.wal = wal
	}

	if db, err := kv.NewDB(shardId, kvFactory); err != nil {
		return nil, err
	} else {
		fc.db = db
	}

	entryId, err := GetHighestEntryOfEpoch(fc.wal, MaxEpoch)
	if err != nil {
		return nil, err
	}
	fc.headIndex = entryId.Offset

	if fc.epoch, err = fc.db.ReadEpoch(); err != nil {
		return nil, err
	}

	if fc.epoch != wal.InvalidEpoch {
		fc.status = proto.ServingStatus_Fenced
	}

	if fc.commitIndex, err = fc.db.ReadCommitIndex(); err != nil {
		return nil, err
	}

	fc.log = fc.log.With().Int64("epoch", fc.epoch).Logger()

	fc.log.Info().
		Int64("head-index", fc.headIndex).
		Int64("commit-index", fc.commitIndex).
		Msg("Created follower")
	return fc, nil
}

func (fc *followerController) Close() error {
	fc.log.Debug().Msg("Closing follower controller")
	fc.cancel()

	if err := fc.wal.Close(); err != nil {
		return err
	}

	if err := fc.db.Close(); err != nil {
		return err
	}

	fc.log.Info().Msg("Closed follower")
	return nil
}

func (fc *followerController) closeChannel(err error) {
	fc.Lock()
	defer fc.Unlock()

	fc.closeChannelNoMutex(err)
}

func (fc *followerController) closeChannelNoMutex(err error) {
	if err != nil && err != io.EOF && status.Code(err) != codes.Canceled {
		fc.log.Warn().Err(err).
			Msg("Error in handle AddEntries stream")
	}

	if fc.closeStreamCh != nil {
		select {
		case fc.closeStreamCh <- err:
		default:
			// Only write if there's a listener
		}
		close(fc.closeStreamCh)
		fc.closeStreamCh = nil
	}
}

func (fc *followerController) Status() proto.ServingStatus {
	fc.Lock()
	defer fc.Unlock()
	return fc.status
}

func (fc *followerController) Epoch() int64 {
	fc.Lock()
	defer fc.Unlock()
	return fc.epoch
}

func (fc *followerController) CommitIndex() int64 {
	fc.Lock()
	defer fc.Unlock()
	return fc.commitIndex
}

func (fc *followerController) Fence(req *proto.FenceRequest) (*proto.FenceResponse, error) {
	fc.Lock()
	defer fc.Unlock()

	if req.Epoch < fc.epoch {
		fc.log.Warn().
			Int64("follower-epoch", fc.epoch).
			Int64("fence-epoch", req.Epoch).
			Msg("Failed to fence with invalid epoch")
		return nil, common.ErrorInvalidEpoch
	} else if req.Epoch == fc.epoch && fc.status != proto.ServingStatus_Fenced {
		// It's OK to receive a duplicate Fence request, for the same epoch, as long as we haven't moved
		// out of the Fenced state for that epoch
		fc.log.Warn().
			Int64("follower-epoch", fc.epoch).
			Int64("fence-epoch", req.Epoch).
			Interface("status", fc.status).
			Msg("Failed to fence with same epoch in invalid state")
		return nil, common.ErrorInvalidStatus
	}

	if err := fc.db.UpdateEpoch(req.Epoch); err != nil {
		return nil, err
	}

	fc.epoch = req.Epoch
	fc.log = fc.log.With().Int64("epoch", fc.epoch).Logger()
	fc.status = proto.ServingStatus_Fenced
	fc.closeChannelNoMutex(nil)

	lastEntryId, err := getLastEntryIdInWal(fc.wal)
	if err != nil {
		fc.log.Warn().Err(err).
			Int64("follower-epoch", fc.epoch).
			Int64("fence-epoch", req.Epoch).
			Msg("Failed to get last")
		return nil, err
	}

	fc.log.Info().
		Interface("last-entry", lastEntryId).
		Msg("Follower successfully fenced")
	return &proto.FenceResponse{HeadIndex: lastEntryId}, nil
}

func (fc *followerController) Truncate(req *proto.TruncateRequest) (*proto.TruncateResponse, error) {
	fc.Lock()
	defer fc.Unlock()

	if fc.status != proto.ServingStatus_Fenced {
		return nil, common.ErrorInvalidStatus
	}

	if req.Epoch != fc.epoch {
		return nil, common.ErrorInvalidEpoch
	}

	fc.status = proto.ServingStatus_Follower
	headIndex, err := fc.wal.TruncateLog(req.HeadIndex.Offset)
	if err != nil {
		return nil, errors.Wrapf(err, "failed to truncate wal. truncate-offset: %d - wal-last-offset: %d",
			req.HeadIndex.Offset, fc.wal.LastOffset())
	}

	fc.headIndex = headIndex

	return &proto.TruncateResponse{
		HeadIndex: &proto.EntryId{
			Epoch:  req.Epoch,
			Offset: headIndex,
		},
	}, nil
}

func (fc *followerController) AddEntries(stream proto.OxiaLogReplication_AddEntriesServer) error {
	fc.Lock()
	if fc.status != proto.ServingStatus_Fenced && fc.status != proto.ServingStatus_Follower {
		return common.ErrorInvalidStatus
	}

	if fc.closeStreamCh != nil {
		fc.Unlock()
		return common.ErrorLeaderAlreadyConnected
	}

	closeStreamCh := make(chan error)
	fc.closeStreamCh = closeStreamCh
	fc.Unlock()

	go common.DoWithLabels(map[string]string{
		"oxia":  "receive-shards-assignments",
		"shard": fmt.Sprintf("%d", fc.shardId),
	}, func() { fc.handleServerStream(stream) })

	select {
	case err := <-closeStreamCh:
		return err
	case <-fc.ctx.Done():
		return nil
	}
}

func (fc *followerController) handleServerStream(stream proto.OxiaLogReplication_AddEntriesServer) {
	for {
		if addEntryReq, err := stream.Recv(); err != nil {
			fc.closeChannel(err)
			return
		} else if addEntryReq == nil {
			fc.closeChannel(nil)
			return
		} else if res, err := fc.addEntry(addEntryReq); err != nil {
			fc.closeChannel(err)
			return
		} else if err = stream.Send(res); err != nil {
			fc.closeChannel(err)
			return
		}
	}
}

func (fc *followerController) addEntry(req *proto.AddEntryRequest) (*proto.AddEntryResponse, error) {
	fc.Lock()
	defer fc.Unlock()

	if req.Epoch != fc.epoch {
		return nil, common.ErrorInvalidEpoch
	}

	fc.log.Debug().
		Int64("commit-index", req.CommitIndex).
		Int64("offset", req.Entry.Offset).
		Msg("Add entry")

	// A follower node confirms an entry to the leader
	//
	// The follower adds the entry to its log, sets the head index
	// and updates its commit index with the commit index of
	// the request.
	fc.status = proto.ServingStatus_Follower

	if req.Entry.Offset <= fc.headIndex {
		// This was a duplicated request. We already have this entry
		fc.log.Debug().
			Int64("commit-index", req.CommitIndex).
			Int64("offset", req.Entry.Offset).
			Msg("Ignoring duplicated entry")
		return &proto.AddEntryResponse{Offset: req.Entry.Offset}, nil
	}

	if err := fc.wal.Append(req.GetEntry()); err != nil {
		return nil, err
	}

	fc.headIndex = req.Entry.Offset
	if err := fc.processCommittedEntries(req.CommitIndex); err != nil {
		return nil, err
	}
	return &proto.AddEntryResponse{
		Offset: req.Entry.Offset,
	}, nil

}

func (fc *followerController) processCommittedEntries(maxInclusive int64) error {
	fc.log.Debug().
		Int64("min-exclusive", fc.commitIndex).
		Int64("max-inclusive", maxInclusive).
		Int64("head-index", fc.headIndex).
		Msg("Process committed entries")
	if maxInclusive <= fc.commitIndex {
		return nil
	}

	reader, err := fc.wal.NewReader(fc.commitIndex)
	if err != nil {
		fc.log.Err(err).Msg("Error opening reader used for applying committed entries")
		return err
	}
	defer func() {
		err := reader.Close()
		if err != nil {
			fc.log.Err(err).Msg("Error closing reader used for applying committed entries")
		}
	}()

	for reader.HasNext() {
		entry, err := reader.ReadNext()

		if err == wal.ErrorReaderClosed {
			fc.log.Info().Msg("Stopped reading committed entries")
			return err
		} else if err != nil {
			fc.log.Err(err).Msg("Error reading committed entry")
			return err
		}

		fc.log.Debug().
			Int64("offset", entry.Offset).
			Msg("Reading entry")

		if entry.Offset > maxInclusive {
			// We read up to the max point
			return nil
		}

		br := &proto.WriteRequest{}
		if err := pb.Unmarshal(entry.Value, br); err != nil {
			fc.log.Err(err).Msg("Error unmarshalling committed entry")
			return err
		}

		_, err = fc.db.ProcessWrite(br, entry.Offset, entry.Timestamp)
		if err != nil {
			fc.log.Err(err).Msg("Error applying committed entry")
			return err
		}

		fc.commitIndex = entry.Offset
	}
	return err
}

func GetHighestEntryOfEpoch(w wal.Wal, epoch int64) (*proto.EntryId, error) {
	r, err := w.NewReverseReader()
	if err != nil {
		return InvalidEntryId, err
	}
	defer r.Close()
	for r.HasNext() {
		e, err := r.ReadNext()
		if err != nil {
			return InvalidEntryId, err
		}
		if e.Epoch <= epoch {
			return &proto.EntryId{
				Epoch:  e.Epoch,
				Offset: e.Offset,
			}, nil
		}
	}
	return InvalidEntryId, nil
}

type MessageWithEpoch interface {
	GetEpoch() int64
}

func checkStatus(expected, actual proto.ServingStatus) error {
	if actual != expected {
		return status.Errorf(common.CodeInvalidStatus, "Received message in the wrong state. In %+v, should be %+v.", actual, expected)
	}
	return nil
}

////////////////////////////////////////////////////////////////////////////////////////////////////////////////////////
//////// Handling of snapshots
////////////////////////////////////////////////////////////////////////////////////////////////////////////////////////

func (fc *followerController) SendSnapshot(stream proto.OxiaLogReplication_SendSnapshotServer) error {
	fc.Lock()

	if fc.status != proto.ServingStatus_Fenced && fc.status != proto.ServingStatus_Follower {
		return common.ErrorInvalidStatus
	}

	if fc.closeStreamCh != nil {
		fc.Unlock()
		return common.ErrorLeaderAlreadyConnected
	}

	closeStreamCh := make(chan error)
	fc.closeStreamCh = closeStreamCh
	fc.Unlock()

	go common.DoWithLabels(map[string]string{
		"oxia":  "receive-snapshot",
		"shard": fmt.Sprintf("%d", fc.shardId),
	}, func() { fc.handleSnapshot(stream) })

	select {
	case err := <-closeStreamCh:
		return err
	case <-fc.ctx.Done():
		return fc.ctx.Err()
	}
}

func (fc *followerController) handleSnapshot(stream proto.OxiaLogReplication_SendSnapshotServer) {
	fc.Lock()
	defer fc.Unlock()

	// Wipe out both WAL and DB contents
	err := fc.wal.Clear()
	if err != nil {
		fc.closeChannelNoMutex(err)
		return
	}

	err = fc.db.Close()
	if err != nil {
		fc.closeChannelNoMutex(err)
		return
	}

	loader, err := fc.kvFactory.NewSnapshotLoader(fc.shardId)
	if err != nil {
		fc.closeChannelNoMutex(err)
		return
	}

	defer loader.Close()

	var totalSize int64

	for {
		snapChunk, err := stream.Recv()
		if err != nil {
			fc.closeChannelNoMutex(err)
			return
		} else if snapChunk == nil {
			break
		} else if snapChunk.Epoch != fc.epoch {
			fc.closeChannelNoMutex(common.ErrorInvalidEpoch)
			return
		}

		fc.log.Debug().
			Str("chunk-name", snapChunk.Name).
			Int("chunk-size", len(snapChunk.Content)).
			Int64("epoch", fc.epoch).
			Msg("Applying snapshot chunk")
		if err = loader.AddChunk(snapChunk.Name, snapChunk.Content); err != nil {
			fc.closeChannel(err)
			return
		}

		totalSize += int64(len(snapChunk.Content))
	}

	// We have received all the files for the database
	loader.Complete()

	newDb, err := kv.NewDB(fc.shardId, fc.kvFactory)
	if err != nil {
		fc.closeChannelNoMutex(errors.Wrap(err, "failed to open database after loading snapshot"))
		return
	}

	fc.db = newDb
	fc.closeChannelNoMutex(nil)

	fc.log.Info().
		Int64("epoch", fc.epoch).
		Int64("snapshot-size", totalSize).
		Msg("Successfully applied snapshot")
}

func (fc *followerController) GetStatus(request *proto.GetStatusRequest) (*proto.GetStatusResponse, error) {
	fc.Lock()
	defer fc.Unlock()

	return &proto.GetStatusResponse{
		Epoch:  fc.epoch,
		Status: fc.status,
	}, nil
}<|MERGE_RESOLUTION|>--- conflicted
+++ resolved
@@ -76,17 +76,10 @@
 
 func NewFollowerController(shardId uint32, wf wal.WalFactory, kvFactory kv.KVFactory) (FollowerController, error) {
 	fc := &followerController{
-<<<<<<< HEAD
 		shardId:       shardId,
 		kvFactory:     kvFactory,
-		status:        NotMember,
+		status:        proto.ServingStatus_NotMember,
 		closeStreamCh: nil,
-=======
-		shardId:   shardId,
-		kvFactory: kvFactory,
-		status:    proto.ServingStatus_NotMember,
-		closeCh:   nil,
->>>>>>> 8a5d3ccb
 		log: log.With().
 			Str("component", "follower-controller").
 			Uint32("shard", shardId).
