--- conflicted
+++ resolved
@@ -76,23 +76,6 @@
 type followerController struct {
 	sync.Mutex
 
-<<<<<<< HEAD
-	shardId     uint32
-	epoch       int64
-	commitIndex int64
-	headIndex   int64
-	status      proto.ServingStatus
-	wal         wal.Wal
-	walTrimmer  wal.Trimmer
-	kvFactory   kv.KVFactory
-	db          kv.DB
-
-	ctx           context.Context
-	cancel        context.CancelFunc
-	closeStreamCh chan error
-	log           zerolog.Logger
-	config        Config
-=======
 	shardId uint32
 	epoch   int64
 
@@ -117,7 +100,7 @@
 	applyEntriesCond common.ConditionContext
 	closeStreamCh    chan error
 	log              zerolog.Logger
->>>>>>> 6b719f9e
+	config           Config
 
 	writeLatencyHisto metrics.LatencyHistogram
 }
