// Copyright 2023 StreamNative, Inc.
//
// Licensed under the Apache License, Version 2.0 (the "License");
// you may not use this file except in compliance with the License.
// You may obtain a copy of the License at
//
//     http://www.apache.org/licenses/LICENSE-2.0
//
// Unless required by applicable law or agreed to in writing, software
// distributed under the License is distributed on an "AS IS" BASIS,
// WITHOUT WARRANTIES OR CONDITIONS OF ANY KIND, either express or implied.
// See the License for the specific language governing permissions and
// limitations under the License.

package server

import (
	"context"
	"fmt"
	"github.com/pkg/errors"
	"github.com/rs/zerolog"
	"github.com/rs/zerolog/log"
	"go.uber.org/multierr"
	"google.golang.org/grpc/codes"
	"google.golang.org/grpc/status"
	pb "google.golang.org/protobuf/proto"
	"io"
	"oxia/common"
	"oxia/common/metrics"
	"oxia/proto"
	"oxia/server/kv"
	"oxia/server/wal"
	"sync"
	"sync/atomic"
)

// FollowerController handles all the operations of a given shard's follower
type FollowerController interface {
	io.Closer

	// Fence
	//
	// Node handles a fence request
	//
	// A node receives a fencing request, fences itself and responds
	// with its head offset.
	//
	// When a node is fenced it cannot:
	// - accept any writes from a client.
	// - accept append from a leader.
	// - send any entries to followers if it was a leader.
	//
	// Any existing follow cursors are destroyed as is any state
	//regarding reconfigurations.
	Fence(req *proto.FenceRequest) (*proto.FenceResponse, error)

	// Truncate
	//
	// A node that receives a truncate request knows that it
	// has been selected as a follower. It truncates its log
	// to the indicates entry id, updates its term and changes
	// to a Follower.
	Truncate(req *proto.TruncateRequest) (*proto.TruncateResponse, error)

	Replicate(stream proto.OxiaLogReplication_ReplicateServer) error

	SendSnapshot(stream proto.OxiaLogReplication_SendSnapshotServer) error

	GetStatus(request *proto.GetStatusRequest) (*proto.GetStatusResponse, error)

	Term() int64
	CommitOffset() int64
	Status() proto.ServingStatus
}

type followerController struct {
	sync.Mutex

	shardId uint32
	term    int64

	// The highest commit offset advertised by the leader
	advertisedCommitOffset atomic.Int64

	// The commit offset already applied in the database
	commitOffset atomic.Int64

	// Offset of the last entry appended and not fully synced yet on the wal
	lastAppendedOffset int64

	status     proto.ServingStatus
	wal        wal.Wal
	walTrimmer wal.Trimmer
	kvFactory  kv.KVFactory
	db         kv.DB

	ctx              context.Context
	cancel           context.CancelFunc
	syncCond         common.ConditionContext
	applyEntriesCond common.ConditionContext
	closeStreamWg    common.WaitGroup
	log              zerolog.Logger
	config           Config

	writeLatencyHisto metrics.LatencyHistogram
}

func NewFollowerController(config Config, shardId uint32, wf wal.WalFactory, kvFactory kv.KVFactory) (FollowerController, error) {
	fc := &followerController{
		config:        config,
		shardId:       shardId,
		kvFactory:     kvFactory,
<<<<<<< HEAD
		status:        proto.ServingStatus_NotMember,
		closeStreamWg: nil,
=======
		status:        proto.ServingStatus_NOT_MEMBER,
		closeStreamCh: nil,
>>>>>>> bcf6ca25
		log: log.With().
			Str("component", "follower-controller").
			Uint32("shard", shardId).
			Logger(),
		writeLatencyHisto: metrics.NewLatencyHistogram("oxia_server_follower_write_latency",
			"Latency for write operations in the follower", metrics.LabelsForShard(shardId)),
	}
	fc.ctx, fc.cancel = context.WithCancel(context.Background())
	fc.syncCond = common.NewConditionContext(fc)
	fc.applyEntriesCond = common.NewConditionContext(fc)

	var err error
	if fc.wal, err = wf.NewWal(shardId); err != nil {
		return nil, err
	}

	fc.lastAppendedOffset = fc.wal.LastOffset()
	fc.walTrimmer = wal.NewTrimmer(shardId, fc.wal, config.WalRetentionTime, wal.DefaultCheckInterval, common.SystemClock)

	if fc.db, err = kv.NewDB(shardId, kvFactory, config.NotificationsRetentionTime, common.SystemClock); err != nil {
		return nil, err
	}

	if fc.term, err = fc.db.ReadTerm(); err != nil {
		return nil, err
	}

	if fc.term != wal.InvalidTerm {
		fc.status = proto.ServingStatus_FENCED
	}

	commitOffset, err := fc.db.ReadCommitOffset()
	if err != nil {
		return nil, err
	}
	fc.commitOffset.Store(commitOffset)

	fc.log = fc.log.With().Int64("term", fc.term).Logger()

	go common.DoWithLabels(map[string]string{
		"oxia":  "follower-apply-committed-entries",
		"shard": fmt.Sprintf("%d", fc.shardId),
	}, fc.applyAllCommittedEntries)

	fc.log.Info().
		Int64("head-offset", fc.wal.LastOffset()).
		Int64("commit-offset", commitOffset).
		Msg("Created follower")
	return fc, nil
}

func (fc *followerController) isClosed() bool {
	return fc.ctx.Err() != nil
}

func (fc *followerController) Close() error {
	fc.Lock()
	defer fc.Unlock()

	fc.log.Debug().Msg("Closing follower controller")
	fc.cancel()

	err := multierr.Combine(
		fc.walTrimmer.Close(),
		fc.wal.Close(),
	)

	if fc.db != nil {
		err = multierr.Append(err, fc.db.Close())
	}
	return err
}

func (fc *followerController) closeStream(err error) {
	fc.Lock()
	defer fc.Unlock()

	fc.closeStreamNoMutex(err)
}

func (fc *followerController) closeStreamNoMutex(err error) {
	if err != nil && err != io.EOF && status.Code(err) != codes.Canceled {
		fc.log.Warn().Err(err).
			Msg("Error in handle Replicate stream")
	}

	if fc.closeStreamWg != nil {
		fc.closeStreamWg.Fail(err)
		fc.closeStreamWg = nil
	}
}

func (fc *followerController) Status() proto.ServingStatus {
	fc.Lock()
	defer fc.Unlock()
	return fc.status
}

func (fc *followerController) Term() int64 {
	fc.Lock()
	defer fc.Unlock()
	return fc.term
}

func (fc *followerController) CommitOffset() int64 {
	return fc.commitOffset.Load()
}

func (fc *followerController) Fence(req *proto.FenceRequest) (*proto.FenceResponse, error) {
	fc.Lock()
	defer fc.Unlock()

	if fc.isClosed() {
		return nil, common.ErrorAlreadyClosed
	}

	if req.Term < fc.term {
		fc.log.Warn().
			Int64("follower-term", fc.term).
			Int64("fence-term", req.Term).
			Msg("Failed to fence with invalid term")
		return nil, common.ErrorInvalidTerm
	} else if req.Term == fc.term && fc.status != proto.ServingStatus_FENCED {
		// It's OK to receive a duplicate Fence request, for the same term, as long as we haven't moved
		// out of the Fenced state for that term
		fc.log.Warn().
			Int64("follower-term", fc.term).
			Int64("fence-term", req.Term).
			Interface("status", fc.status).
			Msg("Failed to fence with same term in invalid state")
		return nil, common.ErrorInvalidStatus
	}

	if err := fc.db.UpdateTerm(req.Term); err != nil {
		return nil, err
	}

	fc.term = req.Term
	fc.log = fc.log.With().Int64("term", fc.term).Logger()
<<<<<<< HEAD
	fc.status = proto.ServingStatus_Fenced
	fc.closeStreamNoMutex(nil)
=======
	fc.status = proto.ServingStatus_FENCED
	fc.closeChannelNoMutex(nil)
>>>>>>> bcf6ca25

	lastEntryId, err := getLastEntryIdInWal(fc.wal)
	if err != nil {
		fc.log.Warn().Err(err).
			Int64("follower-term", fc.term).
			Int64("fence-term", req.Term).
			Msg("Failed to get last")
		return nil, err
	}

	fc.log.Info().
		Interface("last-entry", lastEntryId).
		Msg("Follower successfully fenced")
	return &proto.FenceResponse{HeadEntryId: lastEntryId}, nil
}

func (fc *followerController) Truncate(req *proto.TruncateRequest) (*proto.TruncateResponse, error) {
	fc.Lock()
	defer fc.Unlock()

	if fc.isClosed() {
		return nil, common.ErrorAlreadyClosed
	}

	if fc.status != proto.ServingStatus_FENCED {
		return nil, common.ErrorInvalidStatus
	}

	if req.Term != fc.term {
		return nil, common.ErrorInvalidTerm
	}

	fc.status = proto.ServingStatus_FOLLOWER
	headOffset, err := fc.wal.TruncateLog(req.HeadEntryId.Offset)
	if err != nil {
		return nil, errors.Wrapf(err, "failed to truncate wal. truncate-offset: %d - wal-last-offset: %d",
			req.HeadEntryId.Offset, fc.wal.LastOffset())
	}

	return &proto.TruncateResponse{
		HeadEntryId: &proto.EntryId{
			Term:   req.Term,
			Offset: headOffset,
		},
	}, nil
}

func (fc *followerController) Replicate(stream proto.OxiaLogReplication_ReplicateServer) error {
	fc.Lock()
<<<<<<< HEAD
	if fc.status != proto.ServingStatus_Fenced && fc.status != proto.ServingStatus_Follower {
=======
	if fc.status != proto.ServingStatus_FENCED && fc.status != proto.ServingStatus_FOLLOWER {
>>>>>>> bcf6ca25
		fc.Unlock()
		return common.ErrorInvalidStatus
	}

	if fc.closeStreamWg != nil {
		fc.Unlock()
		return common.ErrorLeaderAlreadyConnected
	}

	closeStreamWg := common.NewWaitGroup(1)
	fc.closeStreamWg = closeStreamWg
	fc.Unlock()

	go common.DoWithLabels(map[string]string{
		"oxia":  "add-entries",
		"shard": fmt.Sprintf("%d", fc.shardId),
	}, func() { fc.handleServerStream(stream) })

	go common.DoWithLabels(map[string]string{
		"oxia":  "add-entries-sync",
		"shard": fmt.Sprintf("%d", fc.shardId),
	}, func() { fc.handleReplicateSync(stream) })

<<<<<<< HEAD
	return closeStreamWg.Wait(fc.ctx)
=======
	select {
	case err := <-closeStreamCh:
		return err
	case <-fc.ctx.Done():
		return fc.ctx.Err()
	}
>>>>>>> bcf6ca25
}

func (fc *followerController) handleServerStream(stream proto.OxiaLogReplication_ReplicateServer) {
	for {
		if req, err := stream.Recv(); err != nil {
			fc.closeStream(err)
			return
		} else if req == nil {
			fc.closeStream(nil)
			return
		} else if err := fc.append(req, stream); err != nil {
			fc.closeStream(err)
			return
		}
	}
}

func (fc *followerController) append(req *proto.Append, stream proto.OxiaLogReplication_ReplicateServer) error {
	timer := fc.writeLatencyHisto.Timer()
	defer timer.Done()

	fc.Lock()
	defer fc.Unlock()

	if req.Term != fc.term {
		return common.ErrorInvalidTerm
	}

	fc.log.Debug().
		Int64("commit-offset", req.CommitOffset).
		Int64("offset", req.Entry.Offset).
		Msg("Add entry")

	// A follower node confirms an entry to the leader
	//
	// The follower adds the entry to its log, sets the head offset
	// and updates its commit offset with the commit offset of
	// the request.
	fc.status = proto.ServingStatus_FOLLOWER

	if req.Entry.Offset <= fc.lastAppendedOffset {
		// This was a duplicated request. We already have this entry
		fc.log.Debug().
			Int64("commit-offset", req.CommitOffset).
			Int64("offset", req.Entry.Offset).
			Msg("Ignoring duplicated entry")
		if err := stream.Send(&proto.Ack{Offset: req.Entry.Offset}); err != nil {
			fc.closeStreamNoMutex(err)
		}
		return nil
	}

	// Append the entry asynchronously. We'll sync it in a group from the "sync" routine,
	// where the ack is then sent back
	if err := fc.wal.AppendAsync(req.GetEntry()); err != nil {
		return err
	}

	fc.advertisedCommitOffset.Store(req.CommitOffset)
	fc.lastAppendedOffset = req.Entry.Offset

	// Trigger the sync
	fc.syncCond.Signal()
	return nil
}

func (fc *followerController) handleReplicateSync(stream proto.OxiaLogReplication_ReplicateServer) {
	for {
		fc.Lock()
		if err := fc.syncCond.Wait(stream.Context()); err != nil {
			fc.Unlock()
			fc.closeStream(err)
			return
		}
		fc.Unlock()

		oldHeadOffset := fc.wal.LastOffset()

		if err := fc.wal.Sync(stream.Context()); err != nil {
			fc.closeStream(err)
			return
		}

		// Ack all the entries that were synced in the last round
		newHeadOffset := fc.wal.LastOffset()
		for offset := oldHeadOffset + 1; offset <= newHeadOffset; offset++ {
			if err := stream.Send(&proto.Ack{Offset: offset}); err != nil {
				fc.closeStream(err)
				return
			}
		}

		fc.applyEntriesCond.Signal()
	}
}

func (fc *followerController) applyAllCommittedEntries() {
	for {
		fc.Lock()
		if err := fc.applyEntriesCond.Wait(fc.ctx); err != nil {
			fc.Unlock()
			return
		}
		fc.Unlock()

		maxInclusive := fc.advertisedCommitOffset.Load()
		if err := fc.processCommittedEntries(maxInclusive); err != nil {
			fc.closeStream(err)
			return
		}
	}
}

func (fc *followerController) processCommittedEntries(maxInclusive int64) error {
	fc.log.Debug().
		Int64("min-exclusive", fc.commitOffset.Load()).
		Int64("max-inclusive", maxInclusive).
		Int64("head-offset", fc.wal.LastOffset()).
		Msg("Process committed entries")
	if maxInclusive <= fc.commitOffset.Load() {
		return nil
	}

	reader, err := fc.wal.NewReader(fc.commitOffset.Load())
	if err != nil {
		fc.log.Err(err).Msg("Error opening reader used for applying committed entries")
		return err
	}
	defer func() {
		err := reader.Close()
		if err != nil {
			fc.log.Err(err).Msg("Error closing reader used for applying committed entries")
		}
	}()

	for reader.HasNext() {
		entry, err := reader.ReadNext()

		if err == wal.ErrorReaderClosed {
			fc.log.Info().Msg("Stopped reading committed entries")
			return err
		} else if err != nil {
			fc.log.Err(err).Msg("Error reading committed entry")
			return err
		}

		fc.log.Debug().
			Int64("offset", entry.Offset).
			Msg("Reading entry")

		if entry.Offset > maxInclusive {
			// We read up to the max point
			return nil
		}

		br := &proto.WriteRequest{}
		br.Reset()
		if err := pb.Unmarshal(entry.Value, br); err != nil {
			fc.log.Err(err).Msg("Error unmarshalling committed entry")
			return err
		}

		_, err = fc.db.ProcessWrite(br, entry.Offset, entry.Timestamp, SessionUpdateOperationCallback)
		if err != nil {
			fc.log.Err(err).Msg("Error applying committed entry")
			return err
		}

		fc.commitOffset.Store(entry.Offset)
	}

	return err
}

func GetHighestEntryOfTerm(w wal.Wal, term int64) (*proto.EntryId, error) {
	r, err := w.NewReverseReader()
	if err != nil {
		return InvalidEntryId, err
	}
	defer r.Close()
	for r.HasNext() {
		e, err := r.ReadNext()
		if err != nil {
			return InvalidEntryId, err
		}
		if e.Term <= term {
			return &proto.EntryId{
				Term:   e.Term,
				Offset: e.Offset,
			}, nil
		}
	}
	return InvalidEntryId, nil
}

type MessageWithTerm interface {
	GetTerm() int64
}

func checkStatus(expected, actual proto.ServingStatus) error {
	if actual != expected {
		return status.Errorf(common.CodeInvalidStatus, "Received message in the wrong state. In %+v, should be %+v.", actual, expected)
	}
	return nil
}

////////////////////////////////////////////////////////////////////////////////////////////////////////////////////////
//////// Handling of snapshots
////////////////////////////////////////////////////////////////////////////////////////////////////////////////////////

func (fc *followerController) SendSnapshot(stream proto.OxiaLogReplication_SendSnapshotServer) error {
	fc.Lock()

<<<<<<< HEAD
	if fc.closeStreamWg != nil {
=======
	if fc.isClosed() {
		fc.Unlock()
		return common.ErrorAlreadyClosed
	}

	if fc.closeStreamCh != nil {
>>>>>>> bcf6ca25
		fc.Unlock()
		return common.ErrorLeaderAlreadyConnected
	}

	closeStreamWg := common.NewWaitGroup(1)
	fc.closeStreamWg = closeStreamWg
	fc.Unlock()

	go common.DoWithLabels(map[string]string{
		"oxia":  "receive-snapshot",
		"shard": fmt.Sprintf("%d", fc.shardId),
	}, func() { fc.handleSnapshot(stream) })

	return closeStreamWg.Wait(fc.ctx)
}

func (fc *followerController) handleSnapshot(stream proto.OxiaLogReplication_SendSnapshotServer) {
	fc.Lock()
	defer fc.Unlock()

	// Wipe out both WAL and DB contents
	err := fc.wal.Clear()
	if err != nil {
		fc.closeStreamNoMutex(err)
		return
	}

	if fc.db != nil {
		err = fc.db.Close()
		if err != nil {
			fc.closeStreamNoMutex(err)
			return
		}

		fc.db = nil
	}

	loader, err := fc.kvFactory.NewSnapshotLoader(fc.shardId)
	if err != nil {
		fc.closeStreamNoMutex(err)
		return
	}

	defer loader.Close()

	var totalSize int64

	for {
		snapChunk, err := stream.Recv()
		if err != nil {
			if errors.Is(err, io.EOF) {
				break
			}
			fc.closeStreamNoMutex(err)
			return
		} else if snapChunk == nil {
			break
		} else if fc.term != wal.InvalidTerm && snapChunk.Term != fc.term {
			// The follower could be left with term=-1 by a previous failed
			// attempt at sending the snapshot. It's ok to proceed in that case.
			fc.closeStreamNoMutex(common.ErrorInvalidTerm)
			return
		}

		fc.term = snapChunk.Term

		fc.log.Debug().
			Str("chunk-name", snapChunk.Name).
			Int("chunk-size", len(snapChunk.Content)).
			Str("chunk-progress", fmt.Sprintf("%d/%d", snapChunk.ChunkIndex, snapChunk.ChunkCount)).
			Int64("term", fc.term).
			Msg("Applying snapshot chunk")
		if err = loader.AddChunk(snapChunk.Name, snapChunk.ChunkIndex, snapChunk.ChunkCount, snapChunk.Content); err != nil {
			fc.closeStream(err)
			return
		}

		totalSize += int64(len(snapChunk.Content))
	}

	// We have received all the files for the database
	loader.Complete()

	newDb, err := kv.NewDB(fc.shardId, fc.kvFactory, fc.config.NotificationsRetentionTime, common.SystemClock)
	if err != nil {
		fc.closeStreamNoMutex(errors.Wrap(err, "failed to open database after loading snapshot"))
		return
	}

	// The new term must be persisted, to avoid rolling it back
	if err = newDb.UpdateTerm(fc.term); err != nil {
		fc.closeStreamNoMutex(errors.Wrap(err, "Failed to update term in db"))
	}

	commitOffset, err := newDb.ReadCommitOffset()
	if err != nil {
		fc.closeStreamNoMutex(errors.Wrap(err, "Failed to read committed offset in the new snapshot"))
		return
	}

	if err = stream.SendAndClose(&proto.SnapshotResponse{
		AckOffset: commitOffset,
	}); err != nil {
		fc.closeStreamNoMutex(errors.Wrap(err, "Failed to send response after processing snapshot"))
		return
	}

	fc.db = newDb
	fc.commitOffset.Store(commitOffset)
	fc.closeStreamNoMutex(nil)

	fc.log.Info().
		Int64("term", fc.term).
		Int64("snapshot-size", totalSize).
		Int64("commit-offset", commitOffset).
		Msg("Successfully applied snapshot")
}

func (fc *followerController) GetStatus(request *proto.GetStatusRequest) (*proto.GetStatusResponse, error) {
	fc.Lock()
	defer fc.Unlock()

	return &proto.GetStatusResponse{
		Term:   fc.term,
		Status: fc.status,
	}, nil
}<|MERGE_RESOLUTION|>--- conflicted
+++ resolved
@@ -110,13 +110,8 @@
 		config:        config,
 		shardId:       shardId,
 		kvFactory:     kvFactory,
-<<<<<<< HEAD
-		status:        proto.ServingStatus_NotMember,
-		closeStreamWg: nil,
-=======
 		status:        proto.ServingStatus_NOT_MEMBER,
 		closeStreamCh: nil,
->>>>>>> bcf6ca25
 		log: log.With().
 			Str("component", "follower-controller").
 			Uint32("shard", shardId).
@@ -256,13 +251,8 @@
 
 	fc.term = req.Term
 	fc.log = fc.log.With().Int64("term", fc.term).Logger()
-<<<<<<< HEAD
-	fc.status = proto.ServingStatus_Fenced
-	fc.closeStreamNoMutex(nil)
-=======
 	fc.status = proto.ServingStatus_FENCED
 	fc.closeChannelNoMutex(nil)
->>>>>>> bcf6ca25
 
 	lastEntryId, err := getLastEntryIdInWal(fc.wal)
 	if err != nil {
@@ -312,11 +302,7 @@
 
 func (fc *followerController) Replicate(stream proto.OxiaLogReplication_ReplicateServer) error {
 	fc.Lock()
-<<<<<<< HEAD
-	if fc.status != proto.ServingStatus_Fenced && fc.status != proto.ServingStatus_Follower {
-=======
 	if fc.status != proto.ServingStatus_FENCED && fc.status != proto.ServingStatus_FOLLOWER {
->>>>>>> bcf6ca25
 		fc.Unlock()
 		return common.ErrorInvalidStatus
 	}
@@ -340,16 +326,7 @@
 		"shard": fmt.Sprintf("%d", fc.shardId),
 	}, func() { fc.handleReplicateSync(stream) })
 
-<<<<<<< HEAD
 	return closeStreamWg.Wait(fc.ctx)
-=======
-	select {
-	case err := <-closeStreamCh:
-		return err
-	case <-fc.ctx.Done():
-		return fc.ctx.Err()
-	}
->>>>>>> bcf6ca25
 }
 
 func (fc *followerController) handleServerStream(stream proto.OxiaLogReplication_ReplicateServer) {
@@ -563,16 +540,7 @@
 func (fc *followerController) SendSnapshot(stream proto.OxiaLogReplication_SendSnapshotServer) error {
 	fc.Lock()
 
-<<<<<<< HEAD
 	if fc.closeStreamWg != nil {
-=======
-	if fc.isClosed() {
-		fc.Unlock()
-		return common.ErrorAlreadyClosed
-	}
-
-	if fc.closeStreamCh != nil {
->>>>>>> bcf6ca25
 		fc.Unlock()
 		return common.ErrorLeaderAlreadyConnected
 	}
