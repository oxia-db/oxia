package server

import (
	"github.com/rs/zerolog"
	"github.com/rs/zerolog/log"
	"go.uber.org/multierr"
	"google.golang.org/grpc/status"
	"io"
	"oxia/common"
	"oxia/server/kv"
	"oxia/server/wal"
	"sync"
)

type ShardsDirector interface {
	io.Closer

	GetLeader(shardId uint32) (LeaderController, error)
	GetFollower(shardId uint32) (FollowerController, error)

	GetOrCreateLeader(shardId uint32) (LeaderController, error)
	GetOrCreateFollower(shardId uint32) (FollowerController, error)
}

type shardsDirector struct {
	sync.Mutex

	config    Config
	leaders   map[uint32]LeaderController
	followers map[uint32]FollowerController

	kvFactory              kv.KVFactory
	walFactory             wal.WalFactory
	replicationRpcProvider ReplicationRpcProvider
	closed                 bool
	log                    zerolog.Logger
}

<<<<<<< HEAD
func NewShardsDirector(walFactory wal.WalFactory, kvFactory kv.KVFactory, provider ReplicationRpcProvider) ShardsDirector {
	s := &shardsDirector{
=======
func NewShardsDirector(config Config, walFactory wal.WalFactory, kvFactory kv.KVFactory, provider ReplicationRpcProvider) ShardsDirector {
	return &shardsDirector{
		config:                 config,
>>>>>>> b67258d0
		walFactory:             walFactory,
		kvFactory:              kvFactory,
		leaders:                make(map[uint32]LeaderController),
		followers:              make(map[uint32]FollowerController),
		replicationRpcProvider: provider,
		log: log.With().
			Str("component", "shards-director").
			Logger(),
	}
	return s
}

func (s *shardsDirector) GetLeader(shardId uint32) (LeaderController, error) {
	s.Lock()
	defer s.Unlock()

	if s.closed {
		return nil, common.ErrorAlreadyClosed
	}

	if leader, ok := s.leaders[shardId]; ok {
		// There is already a leader controller for this shard
		return leader, nil
	}

	s.log.Debug().
		Uint32("shard", shardId).
		Msg("This node is not hosting shard")
	return nil, status.Errorf(common.CodeNodeIsNotLeader, "node is not leader for shard %d", shardId)
}

func (s *shardsDirector) GetFollower(shardId uint32) (FollowerController, error) {
	s.Lock()
	defer s.Unlock()

	if s.closed {
		return nil, common.ErrorAlreadyClosed
	}

	if follower, ok := s.followers[shardId]; ok {
		// There is already a follower controller for this shard
		return follower, nil
	}

	s.log.Debug().
		Uint32("shard", shardId).
		Msg("This node is not hosting shard")
	return nil, status.Errorf(common.CodeNodeIsNotFollower, "node is not follower for shard %d", shardId)
}

func (s *shardsDirector) GetOrCreateLeader(shardId uint32) (LeaderController, error) {
	s.Lock()
	defer s.Unlock()

	if s.closed {
		return nil, common.ErrorAlreadyClosed
	}

	if leader, ok := s.leaders[shardId]; ok {
		// There is already a leader controller for this shard
		return leader, nil
	} else if follower, ok := s.followers[shardId]; ok {
		// There is an existing follower controller
		// Let's close it and before creating the leader controller

		if err := follower.Close(); err != nil {
			return nil, err
		}

		delete(s.followers, shardId)
	}

	// Create new leader controller
	if lc, err := NewLeaderController(s.config, shardId, s.replicationRpcProvider, s.walFactory, s.kvFactory); err != nil {
		return nil, err
	} else {
		s.leaders[shardId] = lc
		return lc, nil
	}
}

func (s *shardsDirector) GetOrCreateFollower(shardId uint32) (FollowerController, error) {
	s.Lock()
	defer s.Unlock()

	if s.closed {
		return nil, common.ErrorAlreadyClosed
	}

	if follower, ok := s.followers[shardId]; ok {
		// There is already a follower controller for this shard
		return follower, nil
	} else if leader, ok := s.leaders[shardId]; ok {
		// There is an existing leader controller
		// Let's close it before creating the follower controller

		if err := leader.Close(); err != nil {
			return nil, err
		}

		delete(s.leaders, shardId)
	}

	// Create new follower controller
	if fc, err := NewFollowerController(s.config, shardId, s.walFactory, s.kvFactory); err != nil {
		return nil, err
	} else {
		s.followers[shardId] = fc
		return fc, nil
	}
}

func (s *shardsDirector) Close() error {
	s.Lock()
	defer s.Unlock()

	s.closed = true
	var err error

	for _, leader := range s.leaders {
		err = multierr.Append(err, leader.Close())
	}

	for _, follower := range s.followers {
		err = multierr.Append(err, follower.Close())
	}

	return err
}<|MERGE_RESOLUTION|>--- conflicted
+++ resolved
@@ -36,14 +36,9 @@
 	log                    zerolog.Logger
 }
 
-<<<<<<< HEAD
-func NewShardsDirector(walFactory wal.WalFactory, kvFactory kv.KVFactory, provider ReplicationRpcProvider) ShardsDirector {
-	s := &shardsDirector{
-=======
 func NewShardsDirector(config Config, walFactory wal.WalFactory, kvFactory kv.KVFactory, provider ReplicationRpcProvider) ShardsDirector {
 	return &shardsDirector{
 		config:                 config,
->>>>>>> b67258d0
 		walFactory:             walFactory,
 		kvFactory:              kvFactory,
 		leaders:                make(map[uint32]LeaderController),
@@ -53,7 +48,6 @@
 			Str("component", "shards-director").
 			Logger(),
 	}
-	return s
 }
 
 func (s *shardsDirector) GetLeader(shardId uint32) (LeaderController, error) {
