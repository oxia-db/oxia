--- conflicted
+++ resolved
@@ -128,7 +128,15 @@
 	return m, nil
 }
 
-<<<<<<< HEAD
+func (m *mockRpcClient) Truncate(follower string, req *proto.TruncateRequest) (*proto.TruncateResponse, error) {
+	m.truncateReqs <- req
+
+	// Caller needs to provide response to the channel
+
+	x := <-m.truncateResps
+	return x.TruncateResponse, x.error
+}
+
 func newMockShardAssignmentClientStream() *mockShardAssignmentClientStream {
 	return &mockShardAssignmentClientStream{
 		responses: make(chan *proto.ShardAssignmentsResponse, 1000),
@@ -179,22 +187,22 @@
 func newMockShardAssignmentControllerStream() *mockShardAssignmentControllerStream {
 	return &mockShardAssignmentControllerStream{
 		requests:  make(chan *proto.ShardAssignmentsResponse, 1000),
-		responses: make(chan *proto.CoordinationEmpty, 1000),
+		responses: make(chan *proto.CoordinationShardAssignmentsResponse, 1000),
 		md:        make(metadata.MD),
 	}
 }
 
 type mockShardAssignmentControllerStream struct {
 	requests  chan *proto.ShardAssignmentsResponse
-	responses chan *proto.CoordinationEmpty
+	responses chan *proto.CoordinationShardAssignmentsResponse
 	md        metadata.MD
 }
 
-func (m *mockShardAssignmentControllerStream) GetResponse() *proto.CoordinationEmpty {
+func (m *mockShardAssignmentControllerStream) GetResponse() *proto.CoordinationShardAssignmentsResponse {
 	return <-m.responses
 }
 
-func (m *mockShardAssignmentControllerStream) SendAndClose(empty *proto.CoordinationEmpty) error {
+func (m *mockShardAssignmentControllerStream) SendAndClose(empty *proto.CoordinationShardAssignmentsResponse) error {
 	m.responses <- empty
 	return nil
 }
@@ -231,13 +239,4 @@
 
 func (m *mockShardAssignmentControllerStream) RecvMsg(msg interface{}) error {
 	panic("not implemented")
-=======
-func (m *mockRpcClient) Truncate(follower string, req *proto.TruncateRequest) (*proto.TruncateResponse, error) {
-	m.truncateReqs <- req
-
-	// Caller needs to provide response to the channel
-
-	x := <-m.truncateResps
-	return x.TruncateResponse, x.error
->>>>>>> 04e38f1d
 }