--- conflicted
+++ resolved
@@ -597,17 +597,11 @@
 		assert.NoError(t, err)
 		content := chunk.Content()
 		snapshotStream.AddChunk(&proto.SnapshotChunk{
-<<<<<<< HEAD
-			Epoch:      1,
-			Name:       chunk.Name(),
-			ChunkIndex: chunk.Index(),
-			ChunkCount: chunk.TotalCount(),
-			Content:    content,
-=======
 			Term:    1,
 			Name:    chunk.Name(),
 			Content: content,
->>>>>>> fa8bc8df
+			ChunkIndex: chunk.Index(),
+			ChunkCount: chunk.TotalCount(),
 		})
 	}
 
