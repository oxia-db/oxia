--- conflicted
+++ resolved
@@ -58,24 +58,14 @@
 	assert.EqualValues(t, 1, fc.Term())
 
 	truncateResp, err := fc.Truncate(&proto.TruncateRequest{
-<<<<<<< HEAD
 		Term: 1,
 		HeadEntryId: &proto.EntryId{
 			Term:   1,
-=======
-		Epoch: 1,
-		HeadEntryId: &proto.EntryId{
-			Epoch:  1,
->>>>>>> ff6ad3d6
 			Offset: 0,
 		},
 	})
 	assert.NoError(t, err)
-<<<<<<< HEAD
 	assert.EqualValues(t, 1, truncateResp.HeadEntryId.Term)
-=======
-	assert.EqualValues(t, 1, truncateResp.HeadEntryId.Epoch)
->>>>>>> ff6ad3d6
 	assert.Equal(t, wal.InvalidOffset, truncateResp.HeadEntryId.Offset)
 
 	assert.Equal(t, proto.ServingStatus_Follower, fc.Status())
@@ -137,15 +127,9 @@
 	assert.EqualValues(t, 1, fc.Term())
 
 	_, err = fc.Truncate(&proto.TruncateRequest{
-<<<<<<< HEAD
 		Term: 1,
 		HeadEntryId: &proto.EntryId{
 			Term:   0,
-=======
-		Epoch: 1,
-		HeadEntryId: &proto.EntryId{
-			Epoch:  0,
->>>>>>> ff6ad3d6
 			Offset: wal.InvalidOffset,
 		},
 	})
@@ -153,11 +137,7 @@
 	assert.Equal(t, proto.ServingStatus_Follower, fc.Status())
 
 	stream := newMockServerReplicateStream()
-<<<<<<< HEAD
-	go func() { assert.NoError(t, fc.AddEntries(stream)) }()
-=======
-	go func() { assert.NoError(t, fc.Replicate(stream)) }()
->>>>>>> ff6ad3d6
+	go func() { assert.NoError(t, fc.Replicate(stream)) }()
 
 	stream.AddRequest(createAddRequest(t, 1, 0, map[string]string{"a": "0", "b": "1"}, wal.InvalidOffset))
 
@@ -221,11 +201,7 @@
 	assert.NoError(t, err)
 
 	assert.Equal(t, proto.ServingStatus_Fenced, fc.Status())
-<<<<<<< HEAD
 	assert.EqualValues(t, 6, fc.Term())
-=======
-	assert.EqualValues(t, 6, fc.Epoch())
->>>>>>> ff6ad3d6
 	assert.EqualValues(t, 9, fc.CommitOffset())
 
 	assert.NoError(t, fc.Close())
@@ -246,11 +222,7 @@
 	_, _ = fc.Fence(&proto.FenceRequest{Term: 1})
 
 	stream := newMockServerReplicateStream()
-<<<<<<< HEAD
-	go func() { assert.NoError(t, fc.AddEntries(stream)) }()
-=======
-	go func() { assert.NoError(t, fc.Replicate(stream)) }()
->>>>>>> ff6ad3d6
+	go func() { assert.NoError(t, fc.Replicate(stream)) }()
 
 	stream.AddRequest(createAddRequest(t, 1, 0, map[string]string{"a": "0", "b": "1"}, 10))
 
@@ -322,15 +294,9 @@
 
 	// Follower needs to be in "Fenced" state to receive a Truncate request
 	tr, err := fc.Truncate(&proto.TruncateRequest{
-<<<<<<< HEAD
 		Term: 1,
 		HeadEntryId: &proto.EntryId{
 			Term:   0,
-=======
-		Epoch: 1,
-		HeadEntryId: &proto.EntryId{
-			Epoch:  0,
->>>>>>> ff6ad3d6
 			Offset: 0,
 		},
 	})
@@ -353,25 +319,15 @@
 	assert.Equal(t, proto.ServingStatus_Fenced, fc.Status())
 
 	tr, err = fc.Truncate(&proto.TruncateRequest{
-<<<<<<< HEAD
 		Term: 2,
 		HeadEntryId: &proto.EntryId{
 			Term:   -1,
-=======
-		Epoch: 2,
-		HeadEntryId: &proto.EntryId{
-			Epoch:  -1,
->>>>>>> ff6ad3d6
 			Offset: -1,
 		},
 	})
 
 	assert.NoError(t, err)
-<<<<<<< HEAD
 	AssertProtoEqual(t, &proto.EntryId{Term: 2, Offset: -1}, tr.HeadEntryId)
-=======
-	AssertProtoEqual(t, &proto.EntryId{Epoch: 2, Offset: -1}, tr.HeadEntryId)
->>>>>>> ff6ad3d6
 	assert.Equal(t, proto.ServingStatus_Follower, fc.Status())
 
 	assert.NoError(t, fc.Close())
@@ -431,11 +387,7 @@
 	assert.EqualValues(t, 1, fc.Term())
 
 	stream := newMockServerReplicateStream()
-<<<<<<< HEAD
-	go func() { assert.NoError(t, fc.AddEntries(stream)) }()
-=======
-	go func() { assert.NoError(t, fc.Replicate(stream)) }()
->>>>>>> ff6ad3d6
+	go func() { assert.NoError(t, fc.Replicate(stream)) }()
 
 	stream.AddRequest(createAddRequest(t, 1, 0, map[string]string{"a": "0", "b": "1"}, 0))
 
@@ -494,15 +446,9 @@
 	stream := newMockServerReplicateStream()
 	stream.AddRequest(createAddRequest(t, 1, 0, map[string]string{"a": "1", "b": "1"}, wal.InvalidOffset))
 
-<<<<<<< HEAD
 	// Follower will reject the entry because it's from an earlier term
-	err = fc.AddEntries(stream)
+	err = fc.Replicate(stream)
 	assert.Equal(t, common.CodeInvalidTerm, status.Code(err))
-=======
-	// Follower will reject the entry because it's from an earlier epoch
-	err = fc.Replicate(stream)
-	assert.Equal(t, common.CodeInvalidEpoch, status.Code(err))
->>>>>>> ff6ad3d6
 	assert.Equal(t, proto.ServingStatus_Fenced, fc.Status())
 	assert.EqualValues(t, 5, fc.Term())
 
@@ -525,13 +471,8 @@
 
 	stream = newMockServerReplicateStream()
 	stream.AddRequest(createAddRequest(t, 6, 0, map[string]string{"a": "2", "b": "2"}, wal.InvalidOffset))
-<<<<<<< HEAD
-	err = fc.AddEntries(stream)
+	err = fc.Replicate(stream)
 	assert.Equal(t, common.CodeInvalidTerm, status.Code(err))
-=======
-	err = fc.Replicate(stream)
-	assert.Equal(t, common.CodeInvalidEpoch, status.Code(err))
->>>>>>> ff6ad3d6
 	assert.Equal(t, proto.ServingStatus_Fenced, fc.Status())
 	assert.EqualValues(t, 5, fc.Term())
 
@@ -560,15 +501,9 @@
 
 	// Lower term should be rejected
 	truncateResp, err := fc.Truncate(&proto.TruncateRequest{
-<<<<<<< HEAD
 		Term: 4,
 		HeadEntryId: &proto.EntryId{
 			Term:   1,
-=======
-		Epoch: 4,
-		HeadEntryId: &proto.EntryId{
-			Epoch:  1,
->>>>>>> ff6ad3d6
 			Offset: 0,
 		},
 	})
@@ -579,15 +514,9 @@
 
 	// Truncate with higher term should also fail
 	truncateResp, err = fc.Truncate(&proto.TruncateRequest{
-<<<<<<< HEAD
 		Term: 6,
 		HeadEntryId: &proto.EntryId{
 			Term:   1,
-=======
-		Epoch: 6,
-		HeadEntryId: &proto.EntryId{
-			Epoch:  1,
->>>>>>> ff6ad3d6
 			Offset: 0,
 		},
 	})
@@ -640,11 +569,7 @@
 	assert.EqualValues(t, 1, fc.Term())
 
 	stream := newMockServerReplicateStream()
-<<<<<<< HEAD
-	go func() { assert.NoError(t, fc.AddEntries(stream)) }()
-=======
-	go func() { assert.NoError(t, fc.Replicate(stream)) }()
->>>>>>> ff6ad3d6
+	go func() { assert.NoError(t, fc.Replicate(stream)) }()
 
 	stream.AddRequest(createAddRequest(t, 1, 0, map[string]string{"a": "0", "b": "1"}, 0))
 
@@ -760,11 +685,7 @@
 	_, _ = fc.Fence(&proto.FenceRequest{Term: 1})
 
 	stream := newMockServerReplicateStream()
-<<<<<<< HEAD
-	go func() { assert.NoError(t, fc.AddEntries(stream)) }()
-=======
-	go func() { assert.NoError(t, fc.Replicate(stream)) }()
->>>>>>> ff6ad3d6
+	go func() { assert.NoError(t, fc.Replicate(stream)) }()
 
 	stream.AddRequest(createAddRequest(t, 1, 0, map[string]string{"a": "0", "b": "1"}, wal.InvalidOffset))
 	stream.AddRequest(createAddRequest(t, 1, 0, map[string]string{"a": "0", "b": "1"}, wal.InvalidOffset))
@@ -822,11 +743,7 @@
 	}
 
 	return &proto.Append{
-<<<<<<< HEAD
 		Term:         term,
-=======
-		Epoch:        epoch,
->>>>>>> ff6ad3d6
 		Entry:        le,
 		CommitOffset: commitOffset,
 	}
