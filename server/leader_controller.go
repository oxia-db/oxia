--- conflicted
+++ resolved
@@ -219,7 +219,18 @@
 		}
 	}
 
-<<<<<<< HEAD
+	// We must wait until all the entries in the leader WAL are fully
+	// committed in the quorum, to avoid missing any entries in the DB
+	// by the moment we make the leader controller accepting new write/read
+	// requests
+	if _, err = lc.quorumAckTracker.WaitForCommitIndex(leaderHeadIndex.Offset, nil); err != nil {
+		return nil, err
+	}
+
+	if err = lc.applyAllEntriesIntoDB(); err != nil {
+		return nil, err
+	}
+
 	lc.log.Info().
 		Int64("epoch", lc.epoch).
 		Int64("head-index", leaderHeadIndex.Offset).
@@ -243,43 +254,6 @@
 		return nil, errors.Errorf("follower %s is already present", req.FollowerName)
 	}
 
-=======
-	// We must wait until all the entries in the leader WAL are fully
-	// committed in the quorum, to avoid missing any entries in the DB
-	// by the moment we make the leader controller accepting new write/read
-	// requests
-	if _, err = lc.quorumAckTracker.WaitForCommitIndex(leaderHeadIndex.Offset, nil); err != nil {
-		return nil, err
-	}
-
-	if err = lc.applyAllEntriesIntoDB(); err != nil {
-		return nil, err
-	}
-
-	lc.log.Info().
-		Int64("epoch", lc.epoch).
-		Int64("head-index", leaderHeadIndex.Offset).
-		Msg("Started leading the shard")
-	return &proto.BecomeLeaderResponse{Epoch: req.GetEpoch()}, nil
-}
-
-func (lc *leaderController) AddFollower(req *proto.AddFollowerRequest) (*proto.AddFollowerResponse, error) {
-	lc.Lock()
-	defer lc.Unlock()
-
-	if req.Epoch != lc.epoch {
-		return nil, status.Errorf(CodeInvalidEpoch, "invalid epoch - current epoch %d - request epoch %d", lc.epoch, req.Epoch)
-	}
-
-	if lc.status != Leader {
-		return nil, status.Error(CodeInvalidStatus, "Node is not leader")
-	}
-
-	if _, followerAlreadyPresent := lc.followers[req.FollowerName]; followerAlreadyPresent {
-		return nil, errors.Errorf("follower %s is already present", req.FollowerName)
-	}
-
->>>>>>> 02bea7a5
 	if len(lc.followers) == int(lc.replicationFactor)-1 {
 		return nil, errors.New("all followers are already attached")
 	}
@@ -293,11 +267,7 @@
 		return nil, err
 	}
 
-<<<<<<< HEAD
 	return &proto.AddFollowerResponse{}, nil
-=======
-	return &proto.AddFollowerResponse{Epoch: req.GetEpoch()}, nil
->>>>>>> 02bea7a5
 }
 
 func (lc *leaderController) addFollower(leaderHeadIndex *proto.EntryId, follower string, followerHeadIndex *proto.EntryId) error {
@@ -332,8 +302,6 @@
 		Msg("Added follower")
 	lc.followers[follower] = cursor
 	return nil
-<<<<<<< HEAD
-=======
 }
 
 func (lc *leaderController) applyAllEntriesIntoDB() error {
@@ -368,7 +336,6 @@
 	}
 
 	return nil
->>>>>>> 02bea7a5
 }
 
 func needsTruncation(leaderHeadIndex *proto.EntryId, followerHeadIndex *proto.EntryId) bool {
