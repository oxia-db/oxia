package server

import (
	"context"
	"fmt"
	"github.com/pkg/errors"
	"github.com/rs/zerolog"
	"github.com/rs/zerolog/log"
	"go.uber.org/multierr"
	pb "google.golang.org/protobuf/proto"
	"io"
	"oxia/common"
	"oxia/proto"
	"oxia/server/kv"
	"oxia/server/wal"
	"sync"
	"time"
)

type LeaderController interface {
	io.Closer

	Write(write *proto.WriteRequest) (*proto.WriteResponse, error)
	Read(read *proto.ReadRequest) (*proto.ReadResponse, error)

	// Fence Handle fence request
	Fence(req *proto.FenceRequest) (*proto.FenceResponse, error)

	// BecomeLeader Handles BecomeLeaderRequest from coordinator and prepares to be leader for the shard
	BecomeLeader(*proto.BecomeLeaderRequest) (*proto.BecomeLeaderResponse, error)

	AddFollower(request *proto.AddFollowerRequest) (*proto.AddFollowerResponse, error)

	GetNotifications(req *proto.NotificationsRequest, stream proto.OxiaClient_GetNotificationsServer) error

	GetStatus(request *proto.GetStatusRequest) (*proto.GetStatusResponse, error)

	// Epoch The current epoch of the leader
	Epoch() int64

	// Status The Status of the leader
	Status() proto.ServingStatus
}

type leaderController struct {
	sync.Mutex

	shardId           uint32
	status            proto.ServingStatus
	epoch             int64
	replicationFactor uint32
	quorumAckTracker  QuorumAckTracker
	followers         map[string]FollowerCursor

<<<<<<< HEAD
	wal            wal.Wal
	db             kv.DB
	rpcClient      ReplicationRpcProvider
	log            zerolog.Logger
	sessionManager SessionManager
=======
	// This represents the last entry in the WAL at the time this node
	// became leader. It's used in the logic for deciding where to
	// truncate the followers.
	leaderElectionHeadIndex *proto.EntryId

	ctx       context.Context
	cancel    context.CancelFunc
	wal       wal.Wal
	db        kv.DB
	rpcClient ReplicationRpcProvider
	log       zerolog.Logger
>>>>>>> 7ce04bff
}

func NewLeaderController(shardId uint32, rpcClient ReplicationRpcProvider, walFactory wal.WalFactory, kvFactory kv.KVFactory, sessionManager SessionManager) (LeaderController, error) {
	lc := &leaderController{
		status:           proto.ServingStatus_NotMember,
		shardId:          shardId,
		quorumAckTracker: nil,
		rpcClient:        rpcClient,
		followers:        make(map[string]FollowerCursor),
		sessionManager:   sessionManager,

		log: log.With().
			Str("component", "leader-controller").
			Uint32("shard", shardId).
			Logger(),
	}

	lc.ctx, lc.cancel = context.WithCancel(context.Background())

	var err error
	if lc.wal, err = walFactory.NewWal(shardId); err != nil {
		return nil, err
	}

	if lc.db, err = kv.NewDB(shardId, kvFactory); err != nil {
		return nil, err
	}

	if lc.epoch, err = lc.db.ReadEpoch(); err != nil {
		return nil, err
	}

	if lc.epoch != wal.InvalidEpoch {
		lc.status = proto.ServingStatus_Fenced
	}

	lc.log = lc.log.With().Int64("epoch", lc.epoch).Logger()
	lc.log.Info().
		Msg("Created leader controller")
	return lc, nil
}

func (lc *leaderController) Status() proto.ServingStatus {
	lc.Lock()
	defer lc.Unlock()
	return lc.status
}

func (lc *leaderController) Epoch() int64 {
	lc.Lock()
	defer lc.Unlock()
	return lc.epoch
}

// Fence
//
// # Node handles a fence request
//
// A node receives a fencing request, fences itself and responds
// with its head index.
//
// When a node is fenced it cannot:
//   - accept any writes from a client.
//   - accept add entry addEntryRequests from a leader.
//   - send any entries to followers if it was a leader.
//
// Any existing follow cursors are destroyed as is any state
// regarding reconfigurations.
func (lc *leaderController) Fence(req *proto.FenceRequest) (*proto.FenceResponse, error) {
	lc.Lock()
	defer lc.Unlock()

	if req.Epoch < lc.epoch {
		return nil, ErrorInvalidEpoch
	} else if req.Epoch == lc.epoch && lc.status != proto.ServingStatus_Fenced {
		// It's OK to receive a duplicate Fence request, for the same epoch, as long as we haven't moved
		// out of the Fenced state for that epoch
		lc.log.Warn().
			Int64("follower-epoch", lc.epoch).
			Int64("fence-epoch", req.Epoch).
			Interface("status", lc.status).
			Msg("Failed to fence with same epoch in invalid state")
		return nil, ErrorInvalidStatus
	}

	if err := lc.db.UpdateEpoch(req.GetEpoch()); err != nil {
		return nil, err
	}

	lc.epoch = req.GetEpoch()
	lc.log = lc.log.With().Int64("epoch", lc.epoch).Logger()
	lc.status = proto.ServingStatus_Fenced
	lc.replicationFactor = 0

	if lc.quorumAckTracker != nil {
		if err := lc.quorumAckTracker.Close(); err != nil {
			return nil, err
		}
		lc.quorumAckTracker = nil
	}

	for _, follower := range lc.followers {
		if err := follower.Close(); err != nil {
			return nil, err
		}
	}

	lc.followers = nil
	headIndex, err := getLastEntryIdInWal(lc.wal)
	if err != nil {
		return nil, err
	}

	err = lc.sessionManager.CloseShard(lc.shardId)
	if err != nil {
		return nil, err
	}

	lc.log.Info().
		Interface("last-entry", headIndex).
		Msg("Fenced leader")

	return &proto.FenceResponse{
		HeadIndex: headIndex,
	}, nil
}

// BecomeLeader : Node handles a Become Leader request
//
// The node inspects the head index of each follower and
// compares it to its own head index, and then either:
//   - Attaches a follow cursor for the follower the head indexes
//     have the same epoch, but the follower offset is lower or equal.
//   - Sends a truncate request to the follower if its head
//     index epoch does not match the leader's head index epoch or has
//     a higher offset.
//     The leader finds the highest entry id in its log prefix (of the
//     follower head index) and tells the follower to truncate its log
//     to that entry.
//
// Key points:
//   - The election only requires a majority to complete and so the
//     Become Leader request will likely only contain a majority,
//     not all the nodes.
//   - No followers in the Become Leader message "follower map" will
//     have a higher head index than the leader (as the leader was
//     chosen because it had the highest head index of the majority
//     that responded to the fencing addEntryRequests first). But as the leader
//     receives more fencing addEntryResponses from the remaining minority,
//     the new leader will be informed of these followers, and it is
//     possible that their head index is higher than the leader and
//     therefore need truncating.
func (lc *leaderController) BecomeLeader(req *proto.BecomeLeaderRequest) (*proto.BecomeLeaderResponse, error) {
	lc.Lock()
	defer lc.Unlock()

	if lc.status != proto.ServingStatus_Fenced {
		return nil, ErrorInvalidStatus
	}

	if req.Epoch != lc.epoch {
		return nil, ErrorInvalidEpoch
	}

	lc.status = proto.ServingStatus_Leader
	lc.replicationFactor = req.GetReplicationFactor()
	lc.followers = make(map[string]FollowerCursor)

	var err error
	lc.leaderElectionHeadIndex, err = getLastEntryIdInWal(lc.wal)
	if err != nil {
		return nil, err
	}

	leaderCommitIndex, err := lc.db.ReadCommitIndex()
	if err != nil {
		return nil, err
	}

	lc.quorumAckTracker = NewQuorumAckTracker(req.GetReplicationFactor(), lc.leaderElectionHeadIndex.Offset, leaderCommitIndex)

	for follower, followerHeadIndex := range req.FollowerMaps {
		if err := lc.addFollower(follower, followerHeadIndex); err != nil {
			return nil, err
		}
	}

	// We must wait until all the entries in the leader WAL are fully
	// committed in the quorum, to avoid missing any entries in the DB
	// by the moment we make the leader controller accepting new write/read
	// requests
	if _, err = lc.quorumAckTracker.WaitForCommitIndex(lc.leaderElectionHeadIndex.Offset, nil); err != nil {
		return nil, err
	}

	if err = lc.applyAllEntriesIntoDB(); err != nil {
		return nil, err
	}

	err = lc.sessionManager.InitializeShard(lc.shardId, lc)
	if err != nil {
		lc.log.Error().Err(err).
			Int64("epoch", lc.epoch).
			Msg("Failed to initialize session manager")
		return nil, err
	}

	lc.log.Info().
		Int64("epoch", lc.epoch).
		Int64("head-index", lc.leaderElectionHeadIndex.Offset).
		Msg("Started leading the shard")
	return &proto.BecomeLeaderResponse{}, nil
}

func (lc *leaderController) AddFollower(req *proto.AddFollowerRequest) (*proto.AddFollowerResponse, error) {
	lc.Lock()
	defer lc.Unlock()

	if req.Epoch != lc.epoch {
		return nil, ErrorInvalidEpoch
	}

	if lc.status != proto.ServingStatus_Leader {
		return nil, errors.Wrap(ErrorInvalidStatus, "Node is not leader")
	}

	if _, followerAlreadyPresent := lc.followers[req.FollowerName]; followerAlreadyPresent {
		return nil, errors.Errorf("follower %s is already present", req.FollowerName)
	}

	if len(lc.followers) == int(lc.replicationFactor)-1 {
		return nil, errors.New("all followers are already attached")
	}

	if err := lc.addFollower(req.FollowerName, req.FollowerHeadIndex); err != nil {
		return nil, err
	}

	return &proto.AddFollowerResponse{}, nil
}

func (lc *leaderController) addFollower(follower string, followerHeadIndex *proto.EntryId) error {
	followerHeadIndex, err := lc.truncateFollowerIfNeeded(follower, followerHeadIndex)
	if err != nil {
		lc.log.Error().Err(err).
			Str("follower", follower).
			Interface("follower-head-index", followerHeadIndex).
			Int64("epoch", lc.epoch).
			Msg("Failed to truncate follower")
		return err
	}

	cursor, err := NewFollowerCursor(follower, lc.epoch, lc.shardId, lc.rpcClient, lc.quorumAckTracker, lc.wal,
		followerHeadIndex.Offset)
	if err != nil {
		lc.log.Error().Err(err).
			Str("follower", follower).
			Int64("epoch", lc.epoch).
			Msg("Failed to create follower cursor")
		return err
	}

	lc.log.Info().
		Int64("epoch", lc.epoch).
		Interface("leader-election-head-index", lc.leaderElectionHeadIndex).
		Str("follower", follower).
		Interface("follower-head-index", followerHeadIndex).
		Int64("head-index", lc.wal.LastOffset()).
		Msg("Added follower")
	lc.followers[follower] = cursor
	return nil
}

func (lc *leaderController) applyAllEntriesIntoDB() error {
	dbCommitIndex, err := lc.db.ReadCommitIndex()
	if err != nil {
		return err
	}

	lc.log.Info().
		Int64("commit-index", dbCommitIndex).
		Int64("head-index", lc.quorumAckTracker.HeadIndex()).
		Msg("Applying all pending entries to database")

	r, err := lc.wal.NewReader(dbCommitIndex)
	if err != nil {
		return err
	}
	for r.HasNext() {
		entry, err := r.ReadNext()
		if err != nil {
			return err
		}

		writeRequest := &proto.WriteRequest{}
		if err = pb.Unmarshal(entry.Value, writeRequest); err != nil {
			return err
		}

		if _, err = lc.db.ProcessWrite(writeRequest, entry.Offset, entry.Timestamp); err != nil {
			return err
		}
	}

	return nil
}

func (lc *leaderController) truncateFollowerIfNeeded(follower string, followerHeadIndex *proto.EntryId) (*proto.EntryId, error) {
	lc.log.Debug().
		Int64("epoch", lc.epoch).
		Str("follower", follower).
		Interface("leader-head-index", lc.leaderElectionHeadIndex).
		Interface("follower-head-index", followerHeadIndex).
		Msg("Needs truncation?")
	if followerHeadIndex.Epoch == lc.leaderElectionHeadIndex.Epoch &&
		followerHeadIndex.Offset <= lc.leaderElectionHeadIndex.Offset {
		// No need for truncation
		return followerHeadIndex, nil
	}

	// Coordinator should never send us a follower with an invalid epoch.
	// Checking for sanity here.
	if followerHeadIndex.Epoch > lc.leaderElectionHeadIndex.Epoch {
		return nil, ErrorInvalidStatus
	}

	lastEntryInFollowerEpoch, err := GetHighestEntryOfEpoch(lc.wal, followerHeadIndex.Epoch)
	if err != nil {
		return nil, err
	}

	if followerHeadIndex.Epoch == lastEntryInFollowerEpoch.Epoch &&
		followerHeadIndex.Offset <= lastEntryInFollowerEpoch.Offset {
		// If the follower is on a previous epoch, but we have the same entry,
		// we don't need to truncate
		lc.log.Debug().
			Int64("epoch", lc.epoch).
			Str("follower", follower).
			Interface("last-entry-in-follower-epoch", lastEntryInFollowerEpoch).
			Interface("follower-head-index", followerHeadIndex).
			Msg("No need to truncate follower")
		return followerHeadIndex, nil
	}

	tr, err := lc.rpcClient.Truncate(follower, &proto.TruncateRequest{
		Epoch:     lc.epoch,
		HeadIndex: lastEntryInFollowerEpoch,
	})

	if err != nil {
		return nil, err
	} else {
		lc.log.Info().
			Int64("epoch", lc.epoch).
			Str("follower", follower).
			Interface("follower-head-index", tr.HeadIndex).
			Msg("Truncated follower")

		return tr.HeadIndex, nil
	}
}

func (lc *leaderController) Read(request *proto.ReadRequest) (*proto.ReadResponse, error) {
	lc.log.Debug().
		Interface("req", request).
		Msg("Received read request")

	{
		lc.Lock()
		defer lc.Unlock()
		if err := checkStatus(proto.ServingStatus_Leader, lc.status); err != nil {
			return nil, err
		}
	}

	return lc.db.ProcessRead(request)
}

// Write
// A client sends a batch of entries to the leader
//
// A client writes a value from Values to a leader node
// if that value has not previously been written. The leader adds
// the entry to its log, updates its head_index.
func (lc *leaderController) Write(request *proto.WriteRequest) (*proto.WriteResponse, error) {
	lc.log.Debug().
		Interface("req", request).
		Msg("Write operation")

	timestamp := uint64(time.Now().UnixMilli())

	newOffset, err := lc.appendToWal(request, timestamp)
	if err != nil {
		return nil, errors.Wrap(err, "oxia: failed to append to wal")
	}

	return lc.quorumAckTracker.WaitForCommitIndex(newOffset, func() (*proto.WriteResponse, error) {
		return lc.db.ProcessWrite(request, newOffset, timestamp)
	})
}

func (lc *leaderController) appendToWal(request *proto.WriteRequest, timestamp uint64) (offset int64, err error) {
	lc.Lock()
	defer lc.Unlock()

	if err := checkStatus(proto.ServingStatus_Leader, lc.status); err != nil {
		return wal.InvalidOffset, err
	}

	newOffset := lc.quorumAckTracker.HeadIndex() + 1
	value, err := pb.Marshal(request)
	if err != nil {
		return wal.InvalidOffset, err
	}
	logEntry := &proto.LogEntry{
		Epoch:     lc.epoch,
		Offset:    newOffset,
		Value:     value,
		Timestamp: timestamp,
	}

	if err = lc.wal.Append(logEntry); err != nil {
		return wal.InvalidOffset, err
	}

	lc.quorumAckTracker.AdvanceHeadIndex(newOffset)

	return newOffset, nil
}

func (lc *leaderController) GetNotifications(req *proto.NotificationsRequest, stream proto.OxiaClient_GetNotificationsServer) error {
	// Create a context for handling this stream
	ctx, cancel := context.WithCancel(stream.Context())

	go common.DoWithLabels(map[string]string{
		"oxia":  "dispatch-notifications",
		"shard": fmt.Sprintf("%d", lc.shardId),
		"peer":  common.GetPeer(stream.Context()),
	}, func() {
		if err := lc.dispatchNotifications(ctx, req, stream); err != nil && !errors.Is(err, context.Canceled) {
			lc.log.Warn().Err(err).
				Str("peer", common.GetPeer(stream.Context())).
				Msg("Failed to dispatch notifications")
			cancel()
		}
	})

	select {
	case <-lc.ctx.Done():
		// Leader is getting closed
		cancel()
		return lc.ctx.Err()

	case <-stream.Context().Done():
		// The stream is getting closed
		cancel()
		return stream.Context().Err()
	}
}

func (lc *leaderController) dispatchNotifications(ctx context.Context, req *proto.NotificationsRequest, stream proto.OxiaClient_GetNotificationsServer) error {
	offsetInclusive := req.StartOffsetExclusive + 1

	for ctx.Err() == nil {
		notifications, err := lc.db.ReadNextNotifications(ctx, offsetInclusive)
		if err != nil {
			return err
		}

		for _, n := range notifications {
			if err := stream.Send(n); err != nil {
				return err
			}
		}

		offsetInclusive += int64(len(notifications))
	}

<<<<<<< HEAD
	return lc.quorumAckTracker.WaitForCommitIndex(newOffset, func() (*proto.WriteResponse, error) {
		return lc.db.ProcessWrite(request, newOffset, PutDecorator)
	})
=======
	return ctx.Err()
>>>>>>> 7ce04bff
}

func (lc *leaderController) Close() error {
	lc.Lock()
	defer lc.Unlock()

	lc.log.Info().Msg("Closing leader controller")

	lc.status = proto.ServingStatus_NotMember
	lc.cancel()

	var err error
	if lc.quorumAckTracker != nil {
		err = multierr.Append(err, lc.quorumAckTracker.Close())
	}

	for _, follower := range lc.followers {
		err = multierr.Append(err, follower.Close())
	}

	err = multierr.Combine(err,
		lc.wal.Close(),
		lc.db.Close(),
		lc.sessionManager.CloseShard(lc.shardId),
	)
	return err
}

func getLastEntryIdInWal(wal wal.Wal) (*proto.EntryId, error) {
	reader, err := wal.NewReverseReader()
	if err != nil {
		return nil, err
	}

	if !reader.HasNext() {
		return InvalidEntryId, nil
	}

	entry, err := reader.ReadNext()
	if err != nil {
		return nil, err
	}
	return &proto.EntryId{Epoch: entry.Epoch, Offset: entry.Offset}, nil
}

func (lc *leaderController) GetStatus(request *proto.GetStatusRequest) (*proto.GetStatusResponse, error) {
	lc.Lock()
	defer lc.Unlock()

	return &proto.GetStatusResponse{
		Epoch:  lc.epoch,
		Status: lc.status,
	}, nil
}<|MERGE_RESOLUTION|>--- conflicted
+++ resolved
@@ -52,25 +52,18 @@
 	quorumAckTracker  QuorumAckTracker
 	followers         map[string]FollowerCursor
 
-<<<<<<< HEAD
-	wal            wal.Wal
-	db             kv.DB
-	rpcClient      ReplicationRpcProvider
-	log            zerolog.Logger
-	sessionManager SessionManager
-=======
 	// This represents the last entry in the WAL at the time this node
 	// became leader. It's used in the logic for deciding where to
 	// truncate the followers.
 	leaderElectionHeadIndex *proto.EntryId
 
-	ctx       context.Context
-	cancel    context.CancelFunc
-	wal       wal.Wal
-	db        kv.DB
-	rpcClient ReplicationRpcProvider
-	log       zerolog.Logger
->>>>>>> 7ce04bff
+	ctx            context.Context
+	cancel         context.CancelFunc
+	wal            wal.Wal
+	db             kv.DB
+	rpcClient      ReplicationRpcProvider
+	sessionManager SessionManager
+	log            zerolog.Logger
 }
 
 func NewLeaderController(shardId uint32, rpcClient ReplicationRpcProvider, walFactory wal.WalFactory, kvFactory kv.KVFactory, sessionManager SessionManager) (LeaderController, error) {
@@ -270,14 +263,6 @@
 		return nil, err
 	}
 
-	err = lc.sessionManager.InitializeShard(lc.shardId, lc)
-	if err != nil {
-		lc.log.Error().Err(err).
-			Int64("epoch", lc.epoch).
-			Msg("Failed to initialize session manager")
-		return nil, err
-	}
-
 	lc.log.Info().
 		Int64("epoch", lc.epoch).
 		Int64("head-index", lc.leaderElectionHeadIndex.Offset).
@@ -350,6 +335,15 @@
 		return err
 	}
 
+	err = lc.sessionManager.InitializeShard(lc.shardId, lc)
+	if err != nil {
+		lc.log.Error().Err(err).
+			Int64("epoch", lc.epoch).
+			Uint32("shard", lc.shardId).
+			Msg("Failed to initialize session manager")
+		return err
+	}
+
 	lc.log.Info().
 		Int64("commit-index", dbCommitIndex).
 		Int64("head-index", lc.quorumAckTracker.HeadIndex()).
@@ -370,7 +364,7 @@
 			return err
 		}
 
-		if _, err = lc.db.ProcessWrite(writeRequest, entry.Offset, entry.Timestamp); err != nil {
+		if _, err = lc.db.ProcessWrite(writeRequest, entry.Offset, entry.Timestamp, PutDecorator); err != nil {
 			return err
 		}
 	}
@@ -468,7 +462,7 @@
 	}
 
 	return lc.quorumAckTracker.WaitForCommitIndex(newOffset, func() (*proto.WriteResponse, error) {
-		return lc.db.ProcessWrite(request, newOffset, timestamp)
+		return lc.db.ProcessWrite(request, newOffset, timestamp, PutDecorator)
 	})
 }
 
@@ -549,13 +543,7 @@
 		offsetInclusive += int64(len(notifications))
 	}
 
-<<<<<<< HEAD
-	return lc.quorumAckTracker.WaitForCommitIndex(newOffset, func() (*proto.WriteResponse, error) {
-		return lc.db.ProcessWrite(request, newOffset, PutDecorator)
-	})
-=======
 	return ctx.Err()
->>>>>>> 7ce04bff
 }
 
 func (lc *leaderController) Close() error {
