// Copyright 2023 StreamNative, Inc.
//
// Licensed under the Apache License, Version 2.0 (the "License");
// you may not use this file except in compliance with the License.
// You may obtain a copy of the License at
//
//     http://www.apache.org/licenses/LICENSE-2.0
//
// Unless required by applicable law or agreed to in writing, software
// distributed under the License is distributed on an "AS IS" BASIS,
// WITHOUT WARRANTIES OR CONDITIONS OF ANY KIND, either express or implied.
// See the License for the specific language governing permissions and
// limitations under the License.

package server

import (
	"context"
	"fmt"
	"github.com/pkg/errors"
	"github.com/rs/zerolog"
	"github.com/rs/zerolog/log"
	"go.uber.org/multierr"
	pb "google.golang.org/protobuf/proto"
	"io"
	"oxia/common"
	"oxia/common/metrics"
	"oxia/proto"
	"oxia/server/kv"
	"oxia/server/wal"
	"sync"
)

type GetResult struct {
	Response *proto.GetResponse
	Err      error
}

type LeaderController interface {
	io.Closer

	Write(ctx context.Context, write *proto.WriteRequest) (*proto.WriteResponse, error)
	Read(ctx context.Context, request *proto.ReadRequest) <-chan GetResult
	List(ctx context.Context, request *proto.ListRequest) (<-chan string, error)
	ListSliceNoMutex(ctx context.Context, request *proto.ListRequest) ([]string, error)

	// NewTerm Handle new term requests
	NewTerm(req *proto.NewTermRequest) (*proto.NewTermResponse, error)

	// BecomeLeader Handles BecomeLeaderRequest from coordinator and prepares to be leader for the shard
	BecomeLeader(ctx context.Context, req *proto.BecomeLeaderRequest) (*proto.BecomeLeaderResponse, error)

	AddFollower(request *proto.AddFollowerRequest) (*proto.AddFollowerResponse, error)

	GetNotifications(req *proto.NotificationsRequest, stream proto.OxiaClient_GetNotificationsServer) error

	GetStatus(request *proto.GetStatusRequest) (*proto.GetStatusResponse, error)
	DeleteShard(request *proto.DeleteShardRequest) (*proto.DeleteShardResponse, error)

	// Term The current term of the leader
	Term() int64

	// Status The Status of the leader
	Status() proto.ServingStatus

	CreateSession(*proto.CreateSessionRequest) (*proto.CreateSessionResponse, error)
	KeepAlive(sessionId int64) error
	CloseSession(*proto.CloseSessionRequest) (*proto.CloseSessionResponse, error)
}

type leaderController struct {
	sync.RWMutex

	namespace         string
	shardId           int64
	status            proto.ServingStatus
	term              int64
	replicationFactor uint32
	quorumAckTracker  QuorumAckTracker
	followers         map[string]FollowerCursor

	// This represents the last entry in the WAL at the time this node
	// became leader. It's used in the logic for deciding where to
	// truncate the followers.
	leaderElectionHeadEntryId *proto.EntryId

	ctx            context.Context
	cancel         context.CancelFunc
	wal            wal.Wal
	db             kv.DB
	rpcClient      ReplicationRpcProvider
	sessionManager SessionManager
	log            zerolog.Logger

	writeLatencyHisto       metrics.LatencyHistogram
	headOffsetGauge         metrics.Gauge
	commitOffsetGauge       metrics.Gauge
	followerAckOffsetGauges map[string]metrics.Gauge
}

func NewLeaderController(config Config, namespace string, shardId int64, rpcClient ReplicationRpcProvider, walFactory wal.WalFactory, kvFactory kv.KVFactory) (LeaderController, error) {
	labels := metrics.LabelsForShard(namespace, shardId)
	lc := &leaderController{
		status:           proto.ServingStatus_NOT_MEMBER,
		namespace:        namespace,
		shardId:          shardId,
		quorumAckTracker: nil,
		rpcClient:        rpcClient,
		followers:        make(map[string]FollowerCursor),

		writeLatencyHisto: metrics.NewLatencyHistogram("oxia_server_leader_write_latency",
			"Latency for write operations in the leader", labels),
		followerAckOffsetGauges: map[string]metrics.Gauge{},
	}

	lc.headOffsetGauge = metrics.NewGauge("oxia_server_leader_head_offset",
		"The current head offset", "offset", labels, func() int64 {
			qat := lc.quorumAckTracker
			if qat != nil {
				return qat.HeadOffset()
			}

			return -1
		})
	lc.commitOffsetGauge = metrics.NewGauge("oxia_server_leader_commit_offset",
		"The current commit offset", "offset", labels, func() int64 {
			qat := lc.quorumAckTracker
			if qat != nil {
				return qat.CommitOffset()
			}

			return -1
		})

	lc.ctx, lc.cancel = context.WithCancel(context.Background())

	lc.sessionManager = NewSessionManager(lc.ctx, namespace, shardId, lc)

	var err error
	if lc.wal, err = walFactory.NewWal(namespace, shardId, lc); err != nil {
		return nil, err
	}

	if lc.db, err = kv.NewDB(namespace, shardId, kvFactory, config.NotificationsRetentionTime, common.SystemClock); err != nil {
		return nil, err
	}

	if lc.term, err = lc.db.ReadTerm(); err != nil {
		return nil, err
	}

	if lc.term != wal.InvalidTerm {
		lc.status = proto.ServingStatus_FENCED
	}

	lc.setLogger()
	lc.log.Info().Msg("Created leader controller")
	return lc, nil
}

func (lc *leaderController) setLogger() {
	lc.log = log.With().
		Str("component", "leader-controller").
		Str("namespace", lc.namespace).
		Int64("shard", lc.shardId).
		Int64("term", lc.term).
		Logger()
}

func (lc *leaderController) Status() proto.ServingStatus {
	lc.RLock()
	defer lc.RUnlock()
	return lc.status
}

func (lc *leaderController) Term() int64 {
	lc.RLock()
	defer lc.RUnlock()
	return lc.term
}

// NewTerm
//
// # Node handles a new term request
//
// A node receives a new term request, fences itself and responds
// with its head offset.
//
// When a node is fenced it cannot:
//   - accept any writes from a client.
//   - accept add entry append from a leader.
//   - send any entries to followers if it was a leader.
//
// Any existing follow cursors are destroyed as is any state
// regarding reconfigurations.
func (lc *leaderController) NewTerm(req *proto.NewTermRequest) (*proto.NewTermResponse, error) {
	lc.Lock()
	defer lc.Unlock()

	if lc.isClosed() {
		return nil, common.ErrorAlreadyClosed
	}

	if req.Term < lc.term {
		return nil, common.ErrorInvalidTerm
	} else if req.Term == lc.term && lc.status != proto.ServingStatus_FENCED {
		// It's OK to receive a duplicate Fence request, for the same term, as long as we haven't moved
		// out of the Fenced state for that term
		lc.log.Warn().
			Int64("follower-term", lc.term).
			Int64("new-term", req.Term).
			Interface("status", lc.status).
			Msg("Failed to apply duplicate NewTerm in invalid state")
		return nil, common.ErrorInvalidStatus
	}

	if err := lc.db.UpdateTerm(req.Term); err != nil {
		return nil, err
	}

	lc.term = req.Term
	lc.setLogger()
	lc.status = proto.ServingStatus_FENCED
	lc.replicationFactor = 0

	lc.headOffsetGauge.Unregister()
	lc.commitOffsetGauge.Unregister()

	if lc.quorumAckTracker != nil {
		if err := lc.quorumAckTracker.Close(); err != nil {
			return nil, err
		}
		lc.quorumAckTracker = nil
	}

	for _, follower := range lc.followers {
		if err := follower.Close(); err != nil {
			return nil, err
		}
	}

	for _, g := range lc.followerAckOffsetGauges {
		g.Unregister()
	}

	lc.followers = nil
	headEntryId, err := getLastEntryIdInWal(lc.wal)
	if err != nil {
		return nil, err
	}

	err = lc.sessionManager.Close()
	if err != nil {
		return nil, err
	}

	lc.log.Info().
		Interface("last-entry", headEntryId).
		Msg("Leader successfully initialized in new term")

	return &proto.NewTermResponse{
		HeadEntryId: headEntryId,
	}, nil
}

// BecomeLeader : Node handles a Become Leader request
//
// The node inspects the head offset of each follower and
// compares it to its own head offset, and then either:
//   - Attaches a follow cursor for the follower the head entry ids
//     have the same term, but the follower offset is lower or equal.
//   - Sends a truncate request to the follower if its head
//     entry term does not match the leader's head entry term or has
//     a higher offset.
//     The leader finds the highest entry id in its log prefix (of the
//     follower head entry) and tells the follower to truncate its log
//     to that entry.
//
// Key points:
//   - The election only requires a majority to complete and so the
//     Become Leader request will likely only contain a majority,
//     not all the nodes.
//   - No followers in the Become Leader message "follower map" will
//     have a higher head offset than the leader (as the leader was
//     chosen because it had the highest head entry of the majority
//     that responded to the fencing append first). But as the leader
//     receives more fencing acks from the remaining minority,
//     the new leader will be informed of these followers, and it is
//     possible that their head entry id is higher than the leader and
//     therefore need truncating.
func (lc *leaderController) BecomeLeader(ctx context.Context, req *proto.BecomeLeaderRequest) (*proto.BecomeLeaderResponse, error) {
	lc.Lock()
	defer lc.Unlock()

	if lc.isClosed() {
		return nil, common.ErrorAlreadyClosed
	}

	if lc.status != proto.ServingStatus_FENCED {
		return nil, common.ErrorInvalidStatus
	}

	if req.Term != lc.term {
		return nil, common.ErrorInvalidTerm
	}

	lc.status = proto.ServingStatus_LEADER
	lc.replicationFactor = req.GetReplicationFactor()
	lc.followers = make(map[string]FollowerCursor)

	var err error
	lc.leaderElectionHeadEntryId, err = getLastEntryIdInWal(lc.wal)
	if err != nil {
		return nil, err
	}

	leaderCommitOffset, err := lc.db.ReadCommitOffset()
	if err != nil {
		return nil, err
	}

	lc.quorumAckTracker = NewQuorumAckTracker(req.GetReplicationFactor(), lc.leaderElectionHeadEntryId.Offset, leaderCommitOffset)

<<<<<<< HEAD
=======
	lc.walWriteBatcher = NewWalWriteBatcher(lc, lc.term, lc.shardId, lc.wal, lc.quorumAckTracker, lc.ctx)

	lc.sessionManager = NewSessionManager(lc.ctx, lc.namespace, lc.shardId, lc)

>>>>>>> 35dcd776
	for follower, followerHeadEntryId := range req.FollowerMaps {
		if err := lc.addFollower(follower, followerHeadEntryId); err != nil {
			return nil, err
		}
	}

	// We must wait until all the entries in the leader WAL are fully
	// committed in the quorum, to avoid missing any entries in the DB
	// by the moment we make the leader controller accepting new write/read
	// requests
	if _, err = lc.quorumAckTracker.WaitForCommitOffset(ctx, lc.leaderElectionHeadEntryId.Offset, nil); err != nil {
		return nil, err
	}

	if err = lc.applyAllEntriesIntoDB(); err != nil {
		return nil, err
	}

	lc.log.Info().
		Int64("term", lc.term).
		Int64("head-offset", lc.leaderElectionHeadEntryId.Offset).
		Msg("Started leading the shard")
	return &proto.BecomeLeaderResponse{}, nil
}

func (lc *leaderController) AddFollower(req *proto.AddFollowerRequest) (*proto.AddFollowerResponse, error) {
	lc.Lock()
	defer lc.Unlock()

	if req.Term != lc.term {
		return nil, common.ErrorInvalidTerm
	}

	if lc.status != proto.ServingStatus_LEADER {
		return nil, errors.Wrap(common.ErrorInvalidStatus, "Node is not leader")
	}

	if _, followerAlreadyPresent := lc.followers[req.FollowerName]; followerAlreadyPresent {
		return nil, errors.Errorf("follower %s is already present", req.FollowerName)
	}

	if len(lc.followers) == int(lc.replicationFactor)-1 {
		return nil, errors.New("all followers are already attached")
	}

	if err := lc.addFollower(req.FollowerName, req.FollowerHeadEntryId); err != nil {
		return nil, err
	}

	return &proto.AddFollowerResponse{}, nil
}

func (lc *leaderController) addFollower(follower string, followerHeadEntryId *proto.EntryId) error {
	followerHeadEntryId, err := lc.truncateFollowerIfNeeded(follower, followerHeadEntryId)
	if err != nil {
		lc.log.Error().Err(err).
			Str("follower", follower).
			Interface("follower-head-entry", followerHeadEntryId).
			Int64("term", lc.term).
			Msg("Failed to truncate follower")
		return err
	}

	cursor, err := NewFollowerCursor(follower, lc.term, lc.namespace, lc.shardId, lc.rpcClient, lc.quorumAckTracker, lc.wal, lc.db,
		followerHeadEntryId.Offset)
	if err != nil {
		lc.log.Error().Err(err).
			Str("follower", follower).
			Int64("term", lc.term).
			Msg("Failed to create follower cursor")
		return err
	}

	lc.log.Info().
		Int64("term", lc.term).
		Interface("leader-election-head-entry", lc.leaderElectionHeadEntryId).
		Str("follower", follower).
		Interface("follower-head-entry", followerHeadEntryId).
		Int64("head-offset", lc.wal.LastOffset()).
		Msg("Added follower")
	lc.followers[follower] = cursor
	lc.followerAckOffsetGauges[follower] = metrics.NewGauge("oxia_server_follower_ack_offset", "", "count",
		map[string]any{
			"shard":    lc.shardId,
			"follower": follower,
		}, func() int64 {
			return cursor.AckOffset()
		})
	return nil
}

func (lc *leaderController) applyAllEntriesIntoDB() error {
	dbCommitOffset, err := lc.db.ReadCommitOffset()
	if err != nil {
		return err
	}

	err = lc.sessionManager.Initialize()
	if err != nil {
		lc.log.Error().Err(err).
			Msg("Failed to initialize session manager")
		return err
	}

	lc.log.Info().
		Int64("commit-offset", dbCommitOffset).
		Int64("head-offset", lc.quorumAckTracker.HeadOffset()).
		Msg("Applying all pending entries to database")

	r, err := lc.wal.NewReader(dbCommitOffset)
	if err != nil {
		lc.log.Error().Err(err).
			Int64("commit-offset", dbCommitOffset).
			Int64("first-offset", lc.wal.FirstOffset()).
			Msg("Unable to create WAL reader")
		return err
	}
	for r.HasNext() {
		entry, err := r.ReadNext()
		if err != nil {
			return err
		}

		logEntryValue := &proto.LogEntryValue{}
		if err = pb.Unmarshal(entry.Value, logEntryValue); err != nil {
			return err
		}
		for _, writeRequest := range logEntryValue.GetRequests().Writes {
			if _, err = lc.db.ProcessWrite(writeRequest, entry.Offset, entry.Timestamp, SessionUpdateOperationCallback); err != nil {
				return err
			}
		}
	}

	return nil
}

func (lc *leaderController) truncateFollowerIfNeeded(follower string, followerHeadEntryId *proto.EntryId) (*proto.EntryId, error) {
	lc.log.Debug().
		Int64("term", lc.term).
		Str("follower", follower).
		Interface("leader-head-entry", lc.leaderElectionHeadEntryId).
		Interface("follower-head-entry", followerHeadEntryId).
		Msg("Needs truncation?")
	if followerHeadEntryId.Term == lc.leaderElectionHeadEntryId.Term &&
		followerHeadEntryId.Offset <= lc.leaderElectionHeadEntryId.Offset {
		// No need for truncation
		return followerHeadEntryId, nil
	}

	// Coordinator should never send us a follower with an invalid term.
	// Checking for sanity here.
	if followerHeadEntryId.Term > lc.leaderElectionHeadEntryId.Term {
		return nil, common.ErrorInvalidStatus
	}

	lastEntryInFollowerTerm, err := getHighestEntryOfTerm(lc.wal, followerHeadEntryId.Term)
	if err != nil {
		return nil, err
	}

	if followerHeadEntryId.Term == lastEntryInFollowerTerm.Term &&
		followerHeadEntryId.Offset <= lastEntryInFollowerTerm.Offset {
		// If the follower is on a previous term, but we have the same entry,
		// we don't need to truncate
		lc.log.Debug().
			Int64("term", lc.term).
			Str("follower", follower).
			Interface("last-entry-in-follower-term", lastEntryInFollowerTerm).
			Interface("follower-head-entry", followerHeadEntryId).
			Msg("No need to truncate follower")
		return followerHeadEntryId, nil
	}

	tr, err := lc.rpcClient.Truncate(follower, &proto.TruncateRequest{
		ShardId:     lc.shardId,
		Term:        lc.term,
		HeadEntryId: lastEntryInFollowerTerm,
	})

	if err != nil {
		return nil, err
	} else {
		lc.log.Info().
			Int64("term", lc.term).
			Str("follower", follower).
			Interface("follower-head-entry", tr.HeadEntryId).
			Msg("Truncated follower")

		return tr.HeadEntryId, nil
	}
}

func getHighestEntryOfTerm(w wal.Wal, term int64) (*proto.EntryId, error) {
	r, err := w.NewReverseReader()
	if err != nil {
		return InvalidEntryId, err
	}
	defer r.Close()
	for r.HasNext() {
		e, err := r.ReadNext()
		if err != nil {
			return InvalidEntryId, err
		}
		if e.Term <= term {
			return &proto.EntryId{
				Term:   e.Term,
				Offset: e.Offset,
			}, nil
		}
	}
	return InvalidEntryId, nil
}

func (lc *leaderController) Read(ctx context.Context, request *proto.ReadRequest) <-chan GetResult {
	ch := make(chan GetResult)

	lc.RLock()
	err := checkStatus(proto.ServingStatus_LEADER, lc.status)
	lc.RUnlock()
	if err != nil {
		go func() {
			ch <- GetResult{Err: err}
		}()
		return ch
	}

	go lc.read(ctx, request, ch)

	return ch
}

func (lc *leaderController) read(ctx context.Context, request *proto.ReadRequest, ch chan<- GetResult) {
	common.DoWithLabels(map[string]string{
		"oxia":  "read",
		"shard": fmt.Sprintf("%d", lc.shardId),
		"peer":  common.GetPeer(ctx),
	}, func() {
		lc.log.Debug().
			Msg("Received read request")

		for _, get := range request.Gets {
			response, err := lc.db.Get(get)
			if err != nil {
				return
			}
			ch <- GetResult{Response: response}
			if ctx.Err() != nil {
				ch <- GetResult{Err: ctx.Err()}
				break
			}
		}
		close(ch)
	})
}

func (lc *leaderController) List(ctx context.Context, request *proto.ListRequest) (<-chan string, error) {
	ch := make(chan string)

	lc.RLock()
	err := checkStatus(proto.ServingStatus_LEADER, lc.status)
	lc.RUnlock()
	if err != nil {
		return nil, err
	}

	go lc.list(ctx, request, ch)

	return ch, nil
}

func (lc *leaderController) list(ctx context.Context, request *proto.ListRequest, ch chan<- string) {
	common.DoWithLabels(map[string]string{
		"oxia":  "list",
		"shard": fmt.Sprintf("%d", lc.shardId),
		"peer":  common.GetPeer(ctx),
	}, func() {
		lc.log.Debug().
			Msg("Received list request")

		it := lc.db.List(request)
		defer func() {
			_ = it.Close()
		}()

		for ; it.Valid(); it.Next() {
			ch <- it.Key()
			if ctx.Err() != nil {
				break
			}
		}
		close(ch)
	})
}

func (lc *leaderController) ListSliceNoMutex(ctx context.Context, request *proto.ListRequest) ([]string, error) {
	ch := make(chan string)
	go lc.list(ctx, request, ch)
	keys := make([]string, 0)
	for {
		select {
		case key, more := <-ch:
			if !more {
				return keys, nil
			}
			keys = append(keys, key)
		case <-ctx.Done():
			return nil, ctx.Err()
		}
	}
}

// Write
// A client sends a batch of entries to the leader
//
// A client writes a value from Values to a leader node
// if that value has not previously been written. The leader adds
// the entry to its log, updates its head offset.
func (lc *leaderController) Write(ctx context.Context, request *proto.WriteRequest) (*proto.WriteResponse, error) {
	_, resp, err := lc.write(ctx, func(_ int64) *proto.WriteRequest {
		return request
	})
	return resp, err
}

func (lc *leaderController) write(ctx context.Context, request func(int64) *proto.WriteRequest) (int64, *proto.WriteResponse, error) {
	timer := lc.writeLatencyHisto.Timer()
	defer timer.Done()

	lc.log.Debug().
		Msg("Write operation")

	actualRequest, newOffset, timestamp, err := lc.appendToWal(ctx, request)
	if err != nil {
		return wal.InvalidOffset, nil, err
	}

	resp, err := lc.quorumAckTracker.WaitForCommitOffset(ctx, newOffset, func() (*proto.WriteResponse, error) {
		return lc.db.ProcessWrite(actualRequest, newOffset, timestamp, SessionUpdateOperationCallback)
	})
	return newOffset, resp, err
}

func (lc *leaderController) appendToWal(ctx context.Context, request func(int64) *proto.WriteRequest) (actualRequest *proto.WriteRequest, offset int64, timestamp uint64, err error) {
	lc.Lock()

	if err := checkStatus(proto.ServingStatus_LEADER, lc.status); err != nil {
		lc.Unlock()
		return nil, wal.InvalidOffset, 0, err
	}

	newOffset := lc.quorumAckTracker.NextOffset()
	actualRequest = request(newOffset)

	lc.log.Debug().
		Interface("req", actualRequest).
		Msg("Append operation")

	value, err := pb.Marshal(
		&proto.LogEntryValue{
			Value: &proto.LogEntryValue_Requests{
				Requests: &proto.WriteRequests{
					Writes: []*proto.WriteRequest{actualRequest},
				},
			},
		})
	if err != nil {
		lc.Unlock()
		return actualRequest, wal.InvalidOffset, timestamp, err
	}
	logEntry := &proto.LogEntry{
		Term:      lc.term,
		Offset:    newOffset,
		Value:     value,
		Timestamp: timestamp,
	}

	if err = lc.wal.AppendAsync(logEntry); err != nil {
		lc.Unlock()
		return actualRequest, wal.InvalidOffset, timestamp, errors.Wrap(err, "oxia: failed to append to wal")
	}

	lc.Unlock()

	// Sync the WAL outside the mutex, so that we can have multiple waiting
	// sync requests
	if err = lc.wal.Sync(ctx); err != nil {
		return actualRequest, wal.InvalidOffset, timestamp, errors.Wrap(err, "oxia: failed to sync the wal")
	}
	lc.quorumAckTracker.AdvanceHeadOffset(newOffset)
	return actualRequest, newOffset, timestamp, nil

}

func (lc *leaderController) GetNotifications(req *proto.NotificationsRequest, stream proto.OxiaClient_GetNotificationsServer) error {
	// Create a context for handling this stream
	ctx, cancel := context.WithCancel(stream.Context())

	go common.DoWithLabels(map[string]string{
		"oxia":  "dispatch-notifications",
		"shard": fmt.Sprintf("%d", lc.shardId),
		"peer":  common.GetPeer(stream.Context()),
	}, func() {
		if err := lc.dispatchNotifications(ctx, req, stream); err != nil && !errors.Is(err, context.Canceled) {
			lc.log.Warn().Err(err).
				Str("peer", common.GetPeer(stream.Context())).
				Msg("Failed to dispatch notifications")
			cancel()
		}
	})

	select {
	case <-lc.ctx.Done():
		// Leader is getting closed
		cancel()
		return lc.ctx.Err()

	case <-stream.Context().Done():
		// The stream is getting closed
		cancel()
		return stream.Context().Err()
	}
}

func (lc *leaderController) dispatchNotifications(ctx context.Context, req *proto.NotificationsRequest, stream proto.OxiaClient_GetNotificationsServer) error {
	lc.log.Debug().
		Interface("start-offset-exclusive", req.StartOffsetExclusive).
		Msg("Dispatch notifications")

	var offsetInclusive int64
	if req.StartOffsetExclusive != nil {
		offsetInclusive = *req.StartOffsetExclusive + 1
	} else {
		commitOffset := lc.quorumAckTracker.CommitOffset()

		// The client is creating a new notification stream and wants to receive the notification from the next
		// entry that will be written.
		// In order to ensure the client will positioned on a given offset, we need to send a first "dummy"
		// notification. The client will wait for this first notification before making the notification
		// channel available to the application
		lc.log.Debug().Int64("commit-offset", commitOffset).Msg("Sending first dummy notification")
		if err := stream.Send(&proto.NotificationBatch{
			ShardId:       lc.shardId,
			Offset:        commitOffset,
			Timestamp:     0,
			Notifications: nil,
		}); err != nil {
			return err
		}

		offsetInclusive = commitOffset + 1
	}

	for ctx.Err() == nil {
		notifications, err := lc.db.ReadNextNotifications(ctx, offsetInclusive)
		if err != nil {
			return err
		}

		lc.log.Debug().
			Int("list-size", len(notifications)).
			Msg("Got a new list of notification batches")

		for _, n := range notifications {
			if err := stream.Send(n); err != nil {
				return err
			}
		}

		offsetInclusive += int64(len(notifications))
	}

	return ctx.Err()
}

func (lc *leaderController) isClosed() bool {
	return lc.ctx.Err() != nil
}

func (lc *leaderController) Close() error {
	lc.Lock()
	defer lc.Unlock()
	return lc.close()
}

func (lc *leaderController) close() error {
	lc.log.Info().Msg("Closing leader controller")

	lc.status = proto.ServingStatus_NOT_MEMBER
	lc.cancel()

	var err error
	for _, follower := range lc.followers {
		err = multierr.Append(err, follower.Close())
	}
	lc.followers = nil

	for _, g := range lc.followerAckOffsetGauges {
		g.Unregister()
	}
	lc.followerAckOffsetGauges = map[string]metrics.Gauge{}

	err = lc.sessionManager.Close()

	if lc.wal != nil {
		err = multierr.Append(err, lc.wal.Close())
		lc.wal = nil
	}

	if lc.db != nil {
		err = multierr.Append(err, lc.db.Close())
		lc.db = nil
	}

	if lc.quorumAckTracker != nil {
		err = multierr.Append(err, lc.quorumAckTracker.Close())
		lc.quorumAckTracker = nil
	}

	return err
}

func getLastEntryIdInWal(wal wal.Wal) (*proto.EntryId, error) {
	reader, err := wal.NewReverseReader()
	if err != nil {
		return nil, err
	}

	if !reader.HasNext() {
		return InvalidEntryId, nil
	}

	entry, err := reader.ReadNext()
	if err != nil {
		return nil, err
	}
	return &proto.EntryId{Term: entry.Term, Offset: entry.Offset}, nil
}

func (lc *leaderController) CommitOffset() int64 {
	qat := lc.quorumAckTracker
	if qat != nil {
		return qat.CommitOffset()
	}
	return wal.InvalidOffset
}

func (lc *leaderController) GetStatus(request *proto.GetStatusRequest) (*proto.GetStatusResponse, error) {
	lc.RLock()
	defer lc.RUnlock()

	var (
		headOffset   = wal.InvalidOffset
		commitOffset = wal.InvalidOffset
	)
	if lc.quorumAckTracker != nil {
		headOffset = lc.quorumAckTracker.HeadOffset()
		commitOffset = lc.quorumAckTracker.CommitOffset()
	}

	return &proto.GetStatusResponse{
		Term:         lc.term,
		Status:       lc.status,
		HeadOffset:   headOffset,
		CommitOffset: commitOffset,
	}, nil
}

func (lc *leaderController) DeleteShard(request *proto.DeleteShardRequest) (*proto.DeleteShardResponse, error) {
	lc.Lock()
	defer lc.Unlock()

	if request.Term != lc.term {
		return nil, common.ErrorInvalidTerm
	}

	lc.log.Info().Msg("Deleting shard")

	// Wipe out both WAL and DB contents
	if err := multierr.Combine(
		lc.wal.Delete(),
		lc.db.Delete(),
	); err != nil {
		return nil, err
	}

	lc.db = nil
	lc.wal = nil
	if err := lc.close(); err != nil {
		return nil, err
	}

	return &proto.DeleteShardResponse{}, nil
}

func (lc *leaderController) CreateSession(request *proto.CreateSessionRequest) (*proto.CreateSessionResponse, error) {
	return lc.sessionManager.CreateSession(request)
}

func (lc *leaderController) KeepAlive(sessionId int64) error {
	return lc.sessionManager.KeepAlive(sessionId)
}

func (lc *leaderController) CloseSession(request *proto.CloseSessionRequest) (*proto.CloseSessionResponse, error) {
	return lc.sessionManager.CloseSession(request)
}<|MERGE_RESOLUTION|>--- conflicted
+++ resolved
@@ -320,14 +320,8 @@
 	}
 
 	lc.quorumAckTracker = NewQuorumAckTracker(req.GetReplicationFactor(), lc.leaderElectionHeadEntryId.Offset, leaderCommitOffset)
-
-<<<<<<< HEAD
-=======
-	lc.walWriteBatcher = NewWalWriteBatcher(lc, lc.term, lc.shardId, lc.wal, lc.quorumAckTracker, lc.ctx)
-
 	lc.sessionManager = NewSessionManager(lc.ctx, lc.namespace, lc.shardId, lc)
 
->>>>>>> 35dcd776
 	for follower, followerHeadEntryId := range req.FollowerMaps {
 		if err := lc.addFollower(follower, followerHeadEntryId); err != nil {
 			return nil, err
