--- conflicted
+++ resolved
@@ -282,15 +282,11 @@
 	lc.Lock()
 	defer lc.Unlock()
 
-<<<<<<< HEAD
 	if lc.isClosed() {
 		return nil, common.ErrorAlreadyClosed
 	}
 
-	if lc.status != proto.ServingStatus_Fenced {
-=======
 	if lc.status != proto.ServingStatus_FENCED {
->>>>>>> 2efbfaeb
 		return nil, common.ErrorInvalidStatus
 	}
 
