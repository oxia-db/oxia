package server

import (
	"context"
	"github.com/stretchr/testify/assert"
	"google.golang.org/grpc/status"
	"google.golang.org/protobuf/encoding/protojson"
	pb "google.golang.org/protobuf/proto"
	"oxia/common"
	"oxia/proto"
	"oxia/server/kv"
	"oxia/server/wal"
	"testing"
	"time"
)

func AssertProtoEqual(t *testing.T, expected, actual pb.Message) {
	if !pb.Equal(expected, actual) {
		protoMarshal := protojson.MarshalOptions{
			EmitUnpopulated: true,
		}
		expectedJson, _ := protoMarshal.Marshal(expected)
		actualJson, _ := protoMarshal.Marshal(actual)
		assert.Equal(t, string(expectedJson), string(actualJson))
	}
}

func TestLeaderController_NotInitialized(t *testing.T) {
	var shard uint32 = 1

	kvFactory, err := kv.NewPebbleKVFactory(testKVOptions)
	assert.NoError(t, err)
	walFactory := wal.NewInMemoryWalFactory()
	var lc LeaderController

<<<<<<< HEAD
	lc, err = NewLeaderController(shard, newMockRpcClient(), walFactory, kvFactory)
=======
	lc, err := NewLeaderController(Config{}, shard, newMockRpcClient(), walFactory, kvFactory)
>>>>>>> b67258d0
	assert.NoError(t, err)

	assert.EqualValues(t, wal.InvalidEpoch, lc.Epoch())
	assert.Equal(t, proto.ServingStatus_NotMember, lc.Status())

	res, err := lc.Write(&proto.WriteRequest{
		ShardId: &shard,
		Puts: []*proto.PutRequest{{
			Key:     "a",
			Payload: []byte("value-a")}},
	})

	assert.Nil(t, res)
	assert.Equal(t, common.CodeInvalidStatus, status.Code(err))

	res2, err := lc.Read(&proto.ReadRequest{
		ShardId: &shard,
		Gets:    []*proto.GetRequest{{Key: "a"}},
	})

	assert.Nil(t, res2)
	assert.Equal(t, common.CodeInvalidStatus, status.Code(err))

	assert.NoError(t, lc.Close())
	assert.NoError(t, kvFactory.Close())
	assert.NoError(t, walFactory.Close())
}

func TestLeaderController_BecomeLeader_NoFencing(t *testing.T) {
	var shard uint32 = 1

	kvFactory, err := kv.NewPebbleKVFactory(testKVOptions)
	assert.NoError(t, err)
	walFactory := wal.NewInMemoryWalFactory()
	var lc LeaderController

<<<<<<< HEAD
	lc, err = NewLeaderController(shard, newMockRpcClient(), walFactory, kvFactory)
=======
	lc, err := NewLeaderController(Config{}, shard, newMockRpcClient(), walFactory, kvFactory)
>>>>>>> b67258d0
	assert.NoError(t, err)

	assert.EqualValues(t, wal.InvalidEpoch, lc.Epoch())
	assert.Equal(t, proto.ServingStatus_NotMember, lc.Status())
	resp, err := lc.BecomeLeader(&proto.BecomeLeaderRequest{
		ShardId:           shard,
		Epoch:             1,
		ReplicationFactor: 1,
		FollowerMaps:      nil,
	})
	assert.Nil(t, resp)
	assert.Equal(t, common.CodeInvalidStatus, status.Code(err))

	assert.NoError(t, lc.Close())
	assert.NoError(t, kvFactory.Close())
	assert.NoError(t, walFactory.Close())
}

func TestLeaderController_BecomeLeader_RF1(t *testing.T) {
	var shard uint32 = 1

	kvFactory, err := kv.NewPebbleKVFactory(testKVOptions)
	assert.NoError(t, err)
	walFactory := wal.NewInMemoryWalFactory()
	var lc LeaderController

<<<<<<< HEAD
	lc, err = NewLeaderController(shard, newMockRpcClient(), walFactory, kvFactory)
=======
	lc, err := NewLeaderController(Config{}, shard, newMockRpcClient(), walFactory, kvFactory)
>>>>>>> b67258d0
	assert.NoError(t, err)

	assert.EqualValues(t, wal.InvalidEpoch, lc.Epoch())
	assert.Equal(t, proto.ServingStatus_NotMember, lc.Status())

	fr, err := lc.Fence(&proto.FenceRequest{
		ShardId: shard,
		Epoch:   1,
	})
	assert.NoError(t, err)
	AssertProtoEqual(t, InvalidEntryId, fr.HeadIndex)

	_, err = lc.BecomeLeader(&proto.BecomeLeaderRequest{
		ShardId:           shard,
		Epoch:             1,
		ReplicationFactor: 1,
		FollowerMaps:      nil,
	})
	assert.NoError(t, err)

	assert.EqualValues(t, 1, lc.Epoch())
	assert.Equal(t, proto.ServingStatus_Leader, lc.Status())

	/// Write entry
	res, err := lc.Write(&proto.WriteRequest{
		ShardId: &shard,
		Puts: []*proto.PutRequest{{
			Key:     "a",
			Payload: []byte("value-a")}},
	})

	assert.NoError(t, err)
	assert.EqualValues(t, 1, len(res.Puts))
	assert.Equal(t, proto.Status_OK, res.Puts[0].Status)
	assert.EqualValues(t, 0, res.Puts[0].Stat.Version)

	/// Read entry
	res2, err := lc.Read(&proto.ReadRequest{
		ShardId: &shard,
		Gets:    []*proto.GetRequest{{Key: "a", IncludePayload: true}},
	})

	assert.NoError(t, err)
	assert.EqualValues(t, 1, len(res2.Gets))
	assert.Equal(t, proto.Status_OK, res2.Gets[0].Status)
	assert.Equal(t, []byte("value-a"), res2.Gets[0].Payload)
	assert.EqualValues(t, 0, res.Puts[0].Stat.Version)

	/// Fence leader

	fr2, err := lc.Fence(&proto.FenceRequest{
		ShardId: shard,
		Epoch:   2,
	})
	assert.NoError(t, err)
	AssertProtoEqual(t, &proto.EntryId{Epoch: 1, Offset: 0}, fr2.HeadIndex)

	assert.EqualValues(t, 2, lc.Epoch())
	assert.Equal(t, proto.ServingStatus_Fenced, lc.Status())

	// Should not accept anymore writes & reads

	res3, err := lc.Write(&proto.WriteRequest{
		ShardId: &shard,
		Puts: []*proto.PutRequest{{
			Key:     "a",
			Payload: []byte("value-a")}},
	})

	assert.Nil(t, res3)
	assert.Equal(t, common.CodeInvalidStatus, status.Code(err))

	res4, err := lc.Read(&proto.ReadRequest{
		ShardId: &shard,
		Gets:    []*proto.GetRequest{{Key: "a"}},
	})

	assert.Nil(t, res4)
	assert.Equal(t, common.CodeInvalidStatus, status.Code(err))

	assert.NoError(t, lc.Close())
	assert.NoError(t, kvFactory.Close())
	assert.NoError(t, walFactory.Close())
}

func TestLeaderController_BecomeLeader_RF2(t *testing.T) {
	var shard uint32 = 1

	kvFactory, err := kv.NewPebbleKVFactory(testKVOptions)
	assert.NoError(t, err)
	walFactory := wal.NewInMemoryWalFactory()
	var lc LeaderController

	rpc := newMockRpcClient()

<<<<<<< HEAD
	lc, err = NewLeaderController(shard, rpc, walFactory, kvFactory)
=======
	lc, err := NewLeaderController(Config{}, shard, rpc, walFactory, kvFactory)
>>>>>>> b67258d0
	assert.NoError(t, err)

	assert.EqualValues(t, wal.InvalidEpoch, lc.Epoch())
	assert.Equal(t, proto.ServingStatus_NotMember, lc.Status())

	fr, err := lc.Fence(&proto.FenceRequest{
		ShardId: shard,
		Epoch:   1,
	})
	assert.NoError(t, err)
	assert.Equal(t, InvalidEntryId, fr.HeadIndex)

	_, err = lc.BecomeLeader(&proto.BecomeLeaderRequest{
		ShardId:           shard,
		Epoch:             1,
		ReplicationFactor: 2,
		FollowerMaps: map[string]*proto.EntryId{
			"f1": InvalidEntryId,
		},
	})
	assert.NoError(t, err)

	assert.EqualValues(t, 1, lc.Epoch())
	assert.Equal(t, proto.ServingStatus_Leader, lc.Status())

	go func() {
		req := <-rpc.addEntryReqs

		rpc.addEntryResps <- &proto.AddEntryResponse{
			Offset: req.Entry.Offset,
		}
	}()

	/// Write entry
	res, err := lc.Write(&proto.WriteRequest{
		ShardId: &shard,
		Puts: []*proto.PutRequest{{
			Key:     "a",
			Payload: []byte("value-a")}},
	})

	assert.NoError(t, err)
	assert.EqualValues(t, 1, len(res.Puts))
	assert.Equal(t, proto.Status_OK, res.Puts[0].Status)
	assert.EqualValues(t, 0, res.Puts[0].Stat.Version)

	/// Read entry
	res2, err := lc.Read(&proto.ReadRequest{
		ShardId: &shard,
		Gets:    []*proto.GetRequest{{Key: "a", IncludePayload: true}},
	})

	assert.NoError(t, err)
	assert.EqualValues(t, 1, len(res2.Gets))
	assert.Equal(t, proto.Status_OK, res2.Gets[0].Status)
	assert.Equal(t, []byte("value-a"), res2.Gets[0].Payload)
	assert.EqualValues(t, 0, res.Puts[0].Stat.Version)

	/// Fence leader

	fr2, err := lc.Fence(&proto.FenceRequest{
		ShardId: shard,
		Epoch:   2,
	})
	assert.NoError(t, err)
	AssertProtoEqual(t, &proto.EntryId{Epoch: 1, Offset: 0}, fr2.HeadIndex)

	assert.EqualValues(t, 2, lc.Epoch())
	assert.Equal(t, proto.ServingStatus_Fenced, lc.Status())

	// Should not accept anymore writes & reads

	res3, err := lc.Write(&proto.WriteRequest{
		ShardId: &shard,
		Puts: []*proto.PutRequest{{
			Key:     "a",
			Payload: []byte("value-a")}},
	})

	assert.Nil(t, res3)
	assert.Equal(t, common.CodeInvalidStatus, status.Code(err))

	res4, err := lc.Read(&proto.ReadRequest{
		ShardId: &shard,
		Gets:    []*proto.GetRequest{{Key: "a"}},
	})

	assert.Nil(t, res4)
	assert.Equal(t, common.CodeInvalidStatus, status.Code(err))

	close(rpc.addEntryResps)
	assert.NoError(t, lc.Close())
	assert.NoError(t, kvFactory.Close())
	assert.NoError(t, walFactory.Close())
}

func TestLeaderController_EpochPersistent(t *testing.T) {
	var shard uint32 = 1

	kvFactory, err := kv.NewPebbleKVFactory(&kv.KVFactoryOptions{
		DataDir:   t.TempDir(),
		CacheSize: 10 * 1024,
	})
	assert.NoError(t, err)
	walFactory := wal.NewWalFactory(&wal.WalFactoryOptions{
		LogDir: t.TempDir(),
	})
	var lc LeaderController

<<<<<<< HEAD
	lc, err = NewLeaderController(shard, newMockRpcClient(), walFactory, kvFactory)
=======
	lc, err := NewLeaderController(Config{}, shard, newMockRpcClient(), walFactory, kvFactory)
>>>>>>> b67258d0
	assert.NoError(t, err)

	assert.EqualValues(t, wal.InvalidEpoch, lc.Epoch())
	assert.Equal(t, proto.ServingStatus_NotMember, lc.Status())

	/// Fence leader

	fr2, err := lc.Fence(&proto.FenceRequest{
		ShardId: shard,
		Epoch:   5,
	})
	assert.NoError(t, err)
	AssertProtoEqual(t, &proto.EntryId{Epoch: wal.InvalidEpoch, Offset: wal.InvalidOffset}, fr2.HeadIndex)

	assert.EqualValues(t, 5, lc.Epoch())
	assert.Equal(t, proto.ServingStatus_Fenced, lc.Status())

	assert.NoError(t, lc.Close())

	/// Re-Open lead controller
	lc, err = NewLeaderController(Config{}, shard, newMockRpcClient(), walFactory, kvFactory)
	assert.NoError(t, err)

	assert.EqualValues(t, 5, lc.Epoch())
	assert.Equal(t, proto.ServingStatus_Fenced, lc.Status())
	assert.NoError(t, lc.Close())

	assert.NoError(t, kvFactory.Close())
	assert.NoError(t, walFactory.Close())
}

func TestLeaderController_FenceEpoch(t *testing.T) {
	var shard uint32 = 1

	kvFactory, err := kv.NewPebbleKVFactory(&kv.KVFactoryOptions{
		DataDir:   t.TempDir(),
		CacheSize: 10 * 1024,
	})
	assert.NoError(t, err)
	walFactory := wal.NewWalFactory(&wal.WalFactoryOptions{
		LogDir: t.TempDir(),
	})
	var lc LeaderController

	db, err := kv.NewDB(shard, kvFactory)
	assert.NoError(t, err)
	// Force a new epoch in the DB before opening
	assert.NoError(t, db.UpdateEpoch(5))
	assert.NoError(t, db.Close())

<<<<<<< HEAD
	lc, err = NewLeaderController(shard, newMockRpcClient(), walFactory, kvFactory)
=======
	lc, err := NewLeaderController(Config{}, shard, newMockRpcClient(), walFactory, kvFactory)
>>>>>>> b67258d0
	assert.NoError(t, err)

	assert.EqualValues(t, 5, lc.Epoch())
	assert.Equal(t, proto.ServingStatus_Fenced, lc.Status())

	// Smaller epoch will fail
	fr, err := lc.Fence(&proto.FenceRequest{
		ShardId: shard,
		Epoch:   4,
	})
	assert.Nil(t, fr)
	assert.Equal(t, common.CodeInvalidEpoch, status.Code(err))
	assert.Equal(t, proto.ServingStatus_Fenced, lc.Status())

	// Same epoch will succeed
	fr, err = lc.Fence(&proto.FenceRequest{
		ShardId: shard,
		Epoch:   5,
	})
	assert.NoError(t, err)
	assert.NotNil(t, fr)
	AssertProtoEqual(t, InvalidEntryId, fr.HeadIndex)

	assert.NoError(t, lc.Close())
	assert.NoError(t, kvFactory.Close())
	assert.NoError(t, walFactory.Close())
}

func TestLeaderController_BecomeLeaderEpoch(t *testing.T) {
	var shard uint32 = 1

	kvFactory, err := kv.NewPebbleKVFactory(&kv.KVFactoryOptions{
		DataDir:   t.TempDir(),
		CacheSize: 10 * 1024,
	})
	assert.NoError(t, err)
	walFactory := wal.NewWalFactory(&wal.WalFactoryOptions{
		LogDir: t.TempDir(),
	})

	var lc LeaderController

	db, err := kv.NewDB(shard, kvFactory)
	assert.NoError(t, err)
	// Force a new epoch in the DB before opening
	assert.NoError(t, db.UpdateEpoch(5))
	assert.NoError(t, db.Close())

<<<<<<< HEAD
	lc, err = NewLeaderController(shard, newMockRpcClient(), walFactory, kvFactory)
=======
	lc, err := NewLeaderController(Config{}, shard, newMockRpcClient(), walFactory, kvFactory)
>>>>>>> b67258d0
	assert.NoError(t, err)

	assert.EqualValues(t, 5, lc.Epoch())
	assert.Equal(t, proto.ServingStatus_Fenced, lc.Status())

	// Smaller epoch will fail
	resp, err := lc.BecomeLeader(&proto.BecomeLeaderRequest{
		ShardId:           shard,
		Epoch:             4,
		ReplicationFactor: 1,
		FollowerMaps:      nil,
	})
	assert.Nil(t, resp)
	assert.Equal(t, common.CodeInvalidEpoch, status.Code(err))

	// Higher epoch will fail
	resp, err = lc.BecomeLeader(&proto.BecomeLeaderRequest{
		ShardId:           shard,
		Epoch:             6,
		ReplicationFactor: 1,
		FollowerMaps:      nil,
	})
	assert.Nil(t, resp)
	assert.Equal(t, common.CodeInvalidEpoch, status.Code(err))

	// Same epoch will succeed
	_, err = lc.BecomeLeader(&proto.BecomeLeaderRequest{
		ShardId:           shard,
		Epoch:             5,
		ReplicationFactor: 1,
		FollowerMaps:      nil,
	})
	assert.NoError(t, err)

	assert.NoError(t, lc.Close())
	assert.NoError(t, kvFactory.Close())
	assert.NoError(t, walFactory.Close())
}

func TestLeaderController_AddFollower(t *testing.T) {
	var shard uint32 = 1

	kvFactory, err := kv.NewPebbleKVFactory(testKVOptions)
	assert.NoError(t, err)
	walFactory := wal.NewInMemoryWalFactory()
	var lc LeaderController

<<<<<<< HEAD
	lc, err = NewLeaderController(shard, newMockRpcClient(), walFactory, kvFactory)
=======
	lc, err := NewLeaderController(Config{}, shard, newMockRpcClient(), walFactory, kvFactory)
>>>>>>> b67258d0
	assert.NoError(t, err)

	_, err = lc.Fence(&proto.FenceRequest{
		Epoch:   5,
		ShardId: shard,
	})
	assert.NoError(t, err)

	assert.EqualValues(t, 5, lc.Epoch())
	assert.Equal(t, proto.ServingStatus_Fenced, lc.Status())

	_, err = lc.BecomeLeader(&proto.BecomeLeaderRequest{
		ShardId:           shard,
		Epoch:             5,
		ReplicationFactor: 3,
		FollowerMaps: map[string]*proto.EntryId{
			"f1": InvalidEntryId,
		},
	})
	assert.NoError(t, err)

	// f1 is already connected
	afRes, err := lc.AddFollower(&proto.AddFollowerRequest{
		ShardId:           shard,
		Epoch:             5,
		FollowerName:      "f1",
		FollowerHeadIndex: InvalidEntryId,
	})
	assert.Nil(t, afRes)
	assert.Error(t, err)

	_, err = lc.AddFollower(&proto.AddFollowerRequest{
		ShardId:           shard,
		Epoch:             5,
		FollowerName:      "f2",
		FollowerHeadIndex: InvalidEntryId,
	})
	assert.NoError(t, err)

	// We have already 2 followers and with replication-factor=3
	// it's not possible to add any more followers
	afRes, err = lc.AddFollower(&proto.AddFollowerRequest{
		ShardId:           shard,
		Epoch:             5,
		FollowerName:      "f3",
		FollowerHeadIndex: InvalidEntryId,
	})
	assert.Nil(t, afRes)
	assert.Error(t, err)

	assert.NoError(t, lc.Close())
	assert.NoError(t, kvFactory.Close())
	assert.NoError(t, walFactory.Close())
}

// When a follower is added after the initial leader election,
// the leader should use the head-index at the time of the
// election instead of the current head-index.
// Also, it should never ask to truncate to an offset higher
// than what the follower has.
func TestLeaderController_AddFollower_Truncate(t *testing.T) {
	var shard uint32 = 1

	kvFactory, err := kv.NewPebbleKVFactory(&kv.KVFactoryOptions{DataDir: t.TempDir()})
	assert.NoError(t, err)
	walFactory := wal.NewWalFactory(&wal.WalFactoryOptions{LogDir: t.TempDir()})

	// Prepare some data in the leader log & db
	wal, err := walFactory.NewWal(shard)
	assert.NoError(t, err)
	db, err := kv.NewDB(shard, kvFactory)
	assert.NoError(t, err)

	for i := int64(0); i < 10; i++ {
		assert.NoError(t, wal.Append(&proto.LogEntry{
			Epoch:  5,
			Offset: i,
			Value:  []byte(""), // Log content entries are not important for this test
		}))

		_, err := db.ProcessWrite(&proto.WriteRequest{Puts: []*proto.PutRequest{{
			Key:     "my-key",
			Payload: []byte(""),
		}}}, i-1, 0, kv.NoOpCallback)
		assert.NoError(t, err)
	}

	assert.NoError(t, db.UpdateEpoch(5))
	assert.NoError(t, db.Close())
	assert.NoError(t, wal.Close())

	rpcClient := newMockRpcClient()
	var lc LeaderController

<<<<<<< HEAD
	lc, err = NewLeaderController(shard, rpcClient, walFactory, kvFactory)
=======
	lc, err := NewLeaderController(Config{}, shard, rpcClient, walFactory, kvFactory)
>>>>>>> b67258d0
	assert.NoError(t, err)

	_, err = lc.Fence(&proto.FenceRequest{
		Epoch:   6,
		ShardId: shard,
	})
	assert.NoError(t, err)

	_, err = lc.BecomeLeader(&proto.BecomeLeaderRequest{
		ShardId:           shard,
		Epoch:             6,
		ReplicationFactor: 3,
		FollowerMaps: map[string]*proto.EntryId{
			"f1": {Epoch: 5, Offset: 9},
		},
	})
	assert.NoError(t, err)

	/// Add some entries in epoch 6 that will be only in the
	/// leader and f1
	go func() {
		for i := 0; i < 10; i++ {
			req := <-rpcClient.addEntryReqs

			rpcClient.addEntryResps <- &proto.AddEntryResponse{
				Offset: req.Entry.Offset,
			}
		}
	}()

	/// Write entries
	for i := 10; i < 20; i++ {
		res, err := lc.Write(&proto.WriteRequest{
			ShardId: &shard,
			Puts: []*proto.PutRequest{{
				Key:     "my-key",
				Payload: []byte("")}},
		})

		assert.NoError(t, err)
		assert.EqualValues(t, 1, len(res.Puts))
		assert.Equal(t, proto.Status_OK, res.Puts[0].Status)
		assert.EqualValues(t, i, res.Puts[0].Stat.Version)
	}

	rpcClient.truncateResps <- struct {
		*proto.TruncateResponse
		error
	}{&proto.TruncateResponse{HeadIndex: &proto.EntryId{Epoch: 5, Offset: 9}}, nil}

	// Adding a follower that needs to be truncated
	_, err = lc.AddFollower(&proto.AddFollowerRequest{
		ShardId:      shard,
		Epoch:        6,
		FollowerName: "f2",
		FollowerHeadIndex: &proto.EntryId{
			Epoch:  5,
			Offset: 12,
		},
	})
	assert.NoError(t, err)

	trReq := <-rpcClient.truncateReqs
	assert.EqualValues(t, 6, trReq.Epoch)
	AssertProtoEqual(t, &proto.EntryId{Epoch: 5, Offset: 9}, trReq.HeadIndex)

	assert.NoError(t, lc.Close())
	assert.NoError(t, kvFactory.Close())
	assert.NoError(t, walFactory.Close())
}

func TestLeaderController_AddFollowerCheckEpoch(t *testing.T) {
	var shard uint32 = 1

	kvFactory, err := kv.NewPebbleKVFactory(testKVOptions)
	assert.NoError(t, err)
	walFactory := wal.NewInMemoryWalFactory()
	var lc LeaderController

<<<<<<< HEAD
	lc, err = NewLeaderController(shard, newMockRpcClient(), walFactory, kvFactory)
=======
	lc, err := NewLeaderController(Config{}, shard, newMockRpcClient(), walFactory, kvFactory)
>>>>>>> b67258d0
	assert.NoError(t, err)

	_, err = lc.Fence(&proto.FenceRequest{
		Epoch:   5,
		ShardId: shard,
	})
	assert.NoError(t, err)

	_, err = lc.BecomeLeader(&proto.BecomeLeaderRequest{
		ShardId:           shard,
		Epoch:             5,
		ReplicationFactor: 3,
		FollowerMaps: map[string]*proto.EntryId{
			"f1": InvalidEntryId,
		},
	})
	assert.NoError(t, err)

	afRes, err := lc.AddFollower(&proto.AddFollowerRequest{
		ShardId:           shard,
		Epoch:             4,
		FollowerName:      "f2",
		FollowerHeadIndex: InvalidEntryId,
	})
	assert.Nil(t, afRes)
	assert.Equal(t, common.CodeInvalidEpoch, status.Code(err))

	afRes, err = lc.AddFollower(&proto.AddFollowerRequest{
		ShardId:           shard,
		Epoch:             6,
		FollowerName:      "f2",
		FollowerHeadIndex: InvalidEntryId,
	})
	assert.Nil(t, afRes)
	assert.Equal(t, common.CodeInvalidEpoch, status.Code(err))

	assert.NoError(t, lc.Close())
	assert.NoError(t, kvFactory.Close())
	assert.NoError(t, walFactory.Close())
}

// When a leader starts, before we can start to serve write/read requests, we need to ensure
// that all the entries that are in the leader wal are fully committed and applied into the db.
// Otherwise, we could have the scenario where entries were already acked to a client though
// are not appearing when doing a subsequent read if the leader has changed.
func TestLeaderController_EntryVisibilityAfterBecomingLeader(t *testing.T) {
	var shard uint32 = 1

	kvFactory, err := kv.NewPebbleKVFactory(&kv.KVFactoryOptions{
		DataDir:   t.TempDir(),
		CacheSize: 10 * 1024,
	})
	assert.NoError(t, err)
	walFactory := wal.NewWalFactory(&wal.WalFactoryOptions{
		LogDir: t.TempDir(),
	})

	wal, err := walFactory.NewWal(shard)
	assert.NoError(t, err)
	v, err := pb.Marshal(&proto.WriteRequest{
		ShardId: &shard,
		Puts: []*proto.PutRequest{{
			Key:     "my-key",
			Payload: []byte("my-value"),
		}},
	})
	assert.NoError(t, err)
	assert.NoError(t, wal.Append(&proto.LogEntry{
		Epoch:  0,
		Offset: 0,
		Value:  v,
	}))

	rpc := newMockRpcClient()
	var lc LeaderController

<<<<<<< HEAD
	lc, _ = NewLeaderController(shard, rpc, walFactory, kvFactory)
=======
	lc, _ := NewLeaderController(Config{}, shard, rpc, walFactory, kvFactory)
>>>>>>> b67258d0

	_, _ = lc.Fence(&proto.FenceRequest{
		ShardId: shard,
		Epoch:   1,
	})

	// Respond to replication flow to follower
	go func() {
		req := <-rpc.addEntryReqs

		rpc.addEntryResps <- &proto.AddEntryResponse{
			Offset: req.Entry.Offset,
		}
	}()

	_, _ = lc.BecomeLeader(&proto.BecomeLeaderRequest{
		ShardId:           shard,
		Epoch:             1,
		ReplicationFactor: 2,
		FollowerMaps: map[string]*proto.EntryId{
			// The follower does not have the entry in its wal yet
			"f1": {Epoch: 0, Offset: -1},
		},
	})

	/// We should be able to read the entry, even if it was not fully committed before the leader started
	res, err := lc.Read(&proto.ReadRequest{
		ShardId: &shard,
		Gets:    []*proto.GetRequest{{Key: "my-key", IncludePayload: true}},
	})

	assert.NoError(t, err)
	assert.EqualValues(t, 1, len(res.Gets))
	assert.Equal(t, proto.Status_OK, res.Gets[0].Status)
	assert.Equal(t, []byte("my-value"), res.Gets[0].Payload)
	assert.EqualValues(t, 0, res.Gets[0].Stat.Version)

	assert.NoError(t, lc.Close())
	assert.NoError(t, kvFactory.Close())
	assert.NoError(t, walFactory.Close())
}

func TestLeaderController_Notifications(t *testing.T) {
	var shard uint32 = 1

	kvFactory, _ := kv.NewPebbleKVFactory(testKVOptions)
	walFactory := wal.NewInMemoryWalFactory()
	var lc LeaderController

<<<<<<< HEAD
	lc, _ = NewLeaderController(shard, newMockRpcClient(), walFactory, kvFactory)
=======
	lc, _ := NewLeaderController(Config{}, shard, newMockRpcClient(), walFactory, kvFactory)
>>>>>>> b67258d0
	_, _ = lc.Fence(&proto.FenceRequest{ShardId: shard, Epoch: 1})
	_, _ = lc.BecomeLeader(&proto.BecomeLeaderRequest{
		ShardId:           shard,
		Epoch:             1,
		ReplicationFactor: 1,
		FollowerMaps:      nil,
	})

	ctx, cancel := context.WithCancel(context.Background())
	stream := newMockGetNotificationsServer(ctx)

	closeCh := make(chan any)

	go func() {
		err := lc.GetNotifications(&proto.NotificationsRequest{ShardId: shard, StartOffsetExclusive: &wal.InvalidOffset}, stream)
		assert.ErrorIs(t, err, context.Canceled)
		close(closeCh)
	}()

	/// Write entry
	_, _ = lc.Write(&proto.WriteRequest{
		ShardId: &shard,
		Puts: []*proto.PutRequest{{
			Key:     "a",
			Payload: []byte("value-a")}},
	})

	nb1 := <-stream.ch
	assert.EqualValues(t, 0, nb1.Offset)
	assert.Equal(t, 1, len(nb1.Notifications))
	n1 := nb1.Notifications["a"]
	assert.Equal(t, proto.NotificationType_KeyCreated, n1.Type)
	assert.EqualValues(t, 0, *n1.Version)

	// The handler is still running waiting for more notifications
	select {
	case <-closeCh:
		assert.Fail(t, "Shouldn't have been terminated")

	case <-time.After(1 * time.Second):
		// Expected to timeout
	}

	// Cancelling the stream context should close the `GetNotification()` handler
	cancel()

	select {
	case <-closeCh:
		// Expected to be already closed

	case <-time.After(1 * time.Second):
		assert.Fail(t, "Shouldn't have timed out")
	}

	assert.NoError(t, lc.Close())
	assert.NoError(t, kvFactory.Close())
	assert.NoError(t, walFactory.Close())
}

func TestLeaderController_NotificationsCloseLeader(t *testing.T) {
	var shard uint32 = 1

	kvFactory, _ := kv.NewPebbleKVFactory(testKVOptions)
	walFactory := wal.NewInMemoryWalFactory()
	var lc LeaderController

<<<<<<< HEAD
	lc, _ = NewLeaderController(shard, newMockRpcClient(), walFactory, kvFactory)
=======
	lc, _ := NewLeaderController(Config{}, shard, newMockRpcClient(), walFactory, kvFactory)
>>>>>>> b67258d0
	_, _ = lc.Fence(&proto.FenceRequest{ShardId: shard, Epoch: 1})
	_, _ = lc.BecomeLeader(&proto.BecomeLeaderRequest{
		ShardId:           shard,
		Epoch:             1,
		ReplicationFactor: 1,
		FollowerMaps:      nil,
	})

	stream := newMockGetNotificationsServer(context.Background())

	closeCh := make(chan any)

	go func() {
		err := lc.GetNotifications(&proto.NotificationsRequest{ShardId: shard, StartOffsetExclusive: &wal.InvalidOffset}, stream)
		assert.ErrorIs(t, err, context.Canceled)
		close(closeCh)
	}()

	// The handler is still running waiting for more notifications
	select {
	case <-closeCh:
		assert.Fail(t, "Shouldn't have been terminated")

	case <-time.After(1 * time.Second):
		// Expected to timeout
	}

	// Closing the leader should close the `GetNotification()` handler
	assert.NoError(t, lc.Close())

	select {
	case <-closeCh:
		// Expected to be already closed

	case <-time.After(1 * time.Second):
		assert.Fail(t, "Shouldn't have timed out")
	}

	assert.NoError(t, kvFactory.Close())
	assert.NoError(t, walFactory.Close())
}<|MERGE_RESOLUTION|>--- conflicted
+++ resolved
@@ -31,13 +31,8 @@
 	kvFactory, err := kv.NewPebbleKVFactory(testKVOptions)
 	assert.NoError(t, err)
 	walFactory := wal.NewInMemoryWalFactory()
-	var lc LeaderController
-
-<<<<<<< HEAD
-	lc, err = NewLeaderController(shard, newMockRpcClient(), walFactory, kvFactory)
-=======
+
 	lc, err := NewLeaderController(Config{}, shard, newMockRpcClient(), walFactory, kvFactory)
->>>>>>> b67258d0
 	assert.NoError(t, err)
 
 	assert.EqualValues(t, wal.InvalidEpoch, lc.Epoch())
@@ -72,13 +67,8 @@
 	kvFactory, err := kv.NewPebbleKVFactory(testKVOptions)
 	assert.NoError(t, err)
 	walFactory := wal.NewInMemoryWalFactory()
-	var lc LeaderController
-
-<<<<<<< HEAD
-	lc, err = NewLeaderController(shard, newMockRpcClient(), walFactory, kvFactory)
-=======
+
 	lc, err := NewLeaderController(Config{}, shard, newMockRpcClient(), walFactory, kvFactory)
->>>>>>> b67258d0
 	assert.NoError(t, err)
 
 	assert.EqualValues(t, wal.InvalidEpoch, lc.Epoch())
@@ -103,13 +93,8 @@
 	kvFactory, err := kv.NewPebbleKVFactory(testKVOptions)
 	assert.NoError(t, err)
 	walFactory := wal.NewInMemoryWalFactory()
-	var lc LeaderController
-
-<<<<<<< HEAD
-	lc, err = NewLeaderController(shard, newMockRpcClient(), walFactory, kvFactory)
-=======
+
 	lc, err := NewLeaderController(Config{}, shard, newMockRpcClient(), walFactory, kvFactory)
->>>>>>> b67258d0
 	assert.NoError(t, err)
 
 	assert.EqualValues(t, wal.InvalidEpoch, lc.Epoch())
@@ -201,15 +186,10 @@
 	kvFactory, err := kv.NewPebbleKVFactory(testKVOptions)
 	assert.NoError(t, err)
 	walFactory := wal.NewInMemoryWalFactory()
-	var lc LeaderController
 
 	rpc := newMockRpcClient()
 
-<<<<<<< HEAD
-	lc, err = NewLeaderController(shard, rpc, walFactory, kvFactory)
-=======
 	lc, err := NewLeaderController(Config{}, shard, rpc, walFactory, kvFactory)
->>>>>>> b67258d0
 	assert.NoError(t, err)
 
 	assert.EqualValues(t, wal.InvalidEpoch, lc.Epoch())
@@ -317,13 +297,8 @@
 	walFactory := wal.NewWalFactory(&wal.WalFactoryOptions{
 		LogDir: t.TempDir(),
 	})
-	var lc LeaderController
-
-<<<<<<< HEAD
-	lc, err = NewLeaderController(shard, newMockRpcClient(), walFactory, kvFactory)
-=======
+
 	lc, err := NewLeaderController(Config{}, shard, newMockRpcClient(), walFactory, kvFactory)
->>>>>>> b67258d0
 	assert.NoError(t, err)
 
 	assert.EqualValues(t, wal.InvalidEpoch, lc.Epoch())
@@ -366,7 +341,6 @@
 	walFactory := wal.NewWalFactory(&wal.WalFactoryOptions{
 		LogDir: t.TempDir(),
 	})
-	var lc LeaderController
 
 	db, err := kv.NewDB(shard, kvFactory)
 	assert.NoError(t, err)
@@ -374,11 +348,7 @@
 	assert.NoError(t, db.UpdateEpoch(5))
 	assert.NoError(t, db.Close())
 
-<<<<<<< HEAD
-	lc, err = NewLeaderController(shard, newMockRpcClient(), walFactory, kvFactory)
-=======
 	lc, err := NewLeaderController(Config{}, shard, newMockRpcClient(), walFactory, kvFactory)
->>>>>>> b67258d0
 	assert.NoError(t, err)
 
 	assert.EqualValues(t, 5, lc.Epoch())
@@ -419,19 +389,13 @@
 		LogDir: t.TempDir(),
 	})
 
-	var lc LeaderController
-
 	db, err := kv.NewDB(shard, kvFactory)
 	assert.NoError(t, err)
 	// Force a new epoch in the DB before opening
 	assert.NoError(t, db.UpdateEpoch(5))
 	assert.NoError(t, db.Close())
 
-<<<<<<< HEAD
-	lc, err = NewLeaderController(shard, newMockRpcClient(), walFactory, kvFactory)
-=======
 	lc, err := NewLeaderController(Config{}, shard, newMockRpcClient(), walFactory, kvFactory)
->>>>>>> b67258d0
 	assert.NoError(t, err)
 
 	assert.EqualValues(t, 5, lc.Epoch())
@@ -477,13 +441,8 @@
 	kvFactory, err := kv.NewPebbleKVFactory(testKVOptions)
 	assert.NoError(t, err)
 	walFactory := wal.NewInMemoryWalFactory()
-	var lc LeaderController
-
-<<<<<<< HEAD
-	lc, err = NewLeaderController(shard, newMockRpcClient(), walFactory, kvFactory)
-=======
+
 	lc, err := NewLeaderController(Config{}, shard, newMockRpcClient(), walFactory, kvFactory)
->>>>>>> b67258d0
 	assert.NoError(t, err)
 
 	_, err = lc.Fence(&proto.FenceRequest{
@@ -576,13 +535,8 @@
 	assert.NoError(t, wal.Close())
 
 	rpcClient := newMockRpcClient()
-	var lc LeaderController
-
-<<<<<<< HEAD
-	lc, err = NewLeaderController(shard, rpcClient, walFactory, kvFactory)
-=======
+
 	lc, err := NewLeaderController(Config{}, shard, rpcClient, walFactory, kvFactory)
->>>>>>> b67258d0
 	assert.NoError(t, err)
 
 	_, err = lc.Fence(&proto.FenceRequest{
@@ -660,13 +614,8 @@
 	kvFactory, err := kv.NewPebbleKVFactory(testKVOptions)
 	assert.NoError(t, err)
 	walFactory := wal.NewInMemoryWalFactory()
-	var lc LeaderController
-
-<<<<<<< HEAD
-	lc, err = NewLeaderController(shard, newMockRpcClient(), walFactory, kvFactory)
-=======
+
 	lc, err := NewLeaderController(Config{}, shard, newMockRpcClient(), walFactory, kvFactory)
->>>>>>> b67258d0
 	assert.NoError(t, err)
 
 	_, err = lc.Fence(&proto.FenceRequest{
@@ -741,13 +690,8 @@
 	}))
 
 	rpc := newMockRpcClient()
-	var lc LeaderController
-
-<<<<<<< HEAD
-	lc, _ = NewLeaderController(shard, rpc, walFactory, kvFactory)
-=======
+
 	lc, _ := NewLeaderController(Config{}, shard, rpc, walFactory, kvFactory)
->>>>>>> b67258d0
 
 	_, _ = lc.Fence(&proto.FenceRequest{
 		ShardId: shard,
@@ -795,13 +739,8 @@
 
 	kvFactory, _ := kv.NewPebbleKVFactory(testKVOptions)
 	walFactory := wal.NewInMemoryWalFactory()
-	var lc LeaderController
-
-<<<<<<< HEAD
-	lc, _ = NewLeaderController(shard, newMockRpcClient(), walFactory, kvFactory)
-=======
+
 	lc, _ := NewLeaderController(Config{}, shard, newMockRpcClient(), walFactory, kvFactory)
->>>>>>> b67258d0
 	_, _ = lc.Fence(&proto.FenceRequest{ShardId: shard, Epoch: 1})
 	_, _ = lc.BecomeLeader(&proto.BecomeLeaderRequest{
 		ShardId:           shard,
@@ -866,13 +805,8 @@
 
 	kvFactory, _ := kv.NewPebbleKVFactory(testKVOptions)
 	walFactory := wal.NewInMemoryWalFactory()
-	var lc LeaderController
-
-<<<<<<< HEAD
-	lc, _ = NewLeaderController(shard, newMockRpcClient(), walFactory, kvFactory)
-=======
+
 	lc, _ := NewLeaderController(Config{}, shard, newMockRpcClient(), walFactory, kvFactory)
->>>>>>> b67258d0
 	_, _ = lc.Fence(&proto.FenceRequest{ShardId: shard, Epoch: 1})
 	_, _ = lc.BecomeLeader(&proto.BecomeLeaderRequest{
 		ShardId:           shard,
