--- conflicted
+++ resolved
@@ -568,8 +568,8 @@
 
 	for i := int64(0); i < 10; i++ {
 		wr := &proto.WriteRequest{Puts: []*proto.PutRequest{{
-			Key:     "my-key",
-			Payload: []byte(""),
+			Key:   "my-key",
+			Value: []byte(""),
 		}}}
 		value, err := pb.Marshal(wrapInLogEntryValue(wr))
 		assert.NoError(t, err)
@@ -580,14 +580,7 @@
 			Value:  value,
 		}))
 
-<<<<<<< HEAD
 		_, err = db.ProcessWrite(wr, i-1, 0, kv.NoOpCallback)
-=======
-		_, err := db.ProcessWrite(&proto.WriteRequest{Puts: []*proto.PutRequest{{
-			Key:   "my-key",
-			Value: []byte(""),
-		}}}, i-1, 0, kv.NoOpCallback)
->>>>>>> d3247be4
 		assert.NoError(t, err)
 	}
 
