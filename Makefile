--- conflicted
+++ resolved
@@ -81,16 +81,8 @@
 
 license-check:
 	# go install github.com/palantir/go-license@latest
-<<<<<<< HEAD
-	find . -type f -name '*.go' | grep -v '.pb.go'| xargs go-license --config=.github/license.yml --verify
-
-license-format:
-	# go install github.com/palantir/go-license@latest
-	find . -type f -name '*.go' | grep -v '.pb.go'| xargs go-license --config=.github/license.yml
-=======
 	find . -type f -name '*.go' | grep -v '.pb.go' | xargs go-license --config=.github/license.yml --verify
 
 license-format:
 	# go install github.com/palantir/go-license@latest
-	find . -type f -name '*.go' | grep -v '.pb.go' | xargs go-license --config=.github/license.yml
->>>>>>> 66b388c8
+	find . -type f -name '*.go' | grep -v '.pb.go' | xargs go-license --config=.github/license.yml