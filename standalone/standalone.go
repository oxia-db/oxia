--- conflicted
+++ resolved
@@ -18,12 +18,7 @@
 
 	AdvertisedPublicAddress string
 	NumShards               uint32
-<<<<<<< HEAD
-=======
-	DataDir                 string
-	WalDir                  string
 	InMemory                bool
->>>>>>> d02e9521
 }
 
 type Standalone struct {
@@ -71,12 +66,8 @@
 		return nil, err
 	}
 
-<<<<<<< HEAD
-	s.rpc, err = NewStandaloneRpcServer(config, fmt.Sprintf("%s:%d", config.BindHost, config.PublicServicePort), advertisedPublicAddress, config.NumShards, s.walFactory, s.kvFactory)
-=======
-	s.rpc, err = newRpcServer(fmt.Sprintf("%s:%d", config.BindHost, config.PublicServicePort),
+	s.rpc, err = newRpcServer(config, fmt.Sprintf("%s:%d", config.BindHost, config.PublicServicePort),
 		advertisedPublicAddress, config.NumShards, s.walFactory, s.kvFactory)
->>>>>>> d02e9521
 	if err != nil {
 		return nil, err
 	}
