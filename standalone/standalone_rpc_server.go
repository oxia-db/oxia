--- conflicted
+++ resolved
@@ -22,13 +22,8 @@
 	numShards               uint32
 	kvFactory               kv.KVFactory
 	walFactory              wal.WalFactory
-<<<<<<< HEAD
 	sessionManager          server.SessionManager
-	clientPool              common.ClientPool
-	Container               *container.Container
-=======
 	grpcServer              container.GrpcServer
->>>>>>> 7ce04bff
 	controllers             map[uint32]server.LeaderController
 	assignmentDispatcher    server.ShardAssignmentsDispatcher
 	replicationRpcProvider  server.ReplicationRpcProvider
@@ -60,12 +55,7 @@
 	var err error
 	for i := uint32(0); i < numShards; i++ {
 		var lc server.LeaderController
-<<<<<<< HEAD
-		if lc, err = server.NewLeaderController(i,
-			server.NewReplicationRpcProvider(res.clientPool), res.walFactory, res.kvFactory, res.sessionManager); err != nil {
-=======
-		if lc, err = server.NewLeaderController(i, res.replicationRpcProvider, res.walFactory, res.kvFactory); err != nil {
->>>>>>> 7ce04bff
+		if lc, err = server.NewLeaderController(i, res.replicationRpcProvider, res.walFactory, res.kvFactory, res.sessionManager); err != nil {
 			return nil, err
 		}
 
