--- conflicted
+++ resolved
@@ -5,11 +5,7 @@
 	"github.com/rs/zerolog/log"
 	"github.com/stretchr/testify/assert"
 	"oxia/common"
-<<<<<<< HEAD
-	"oxia/oxia"
-=======
 	"oxia/coordinator/model"
->>>>>>> 0ae0b93e
 	"oxia/server"
 	"testing"
 	"time"
